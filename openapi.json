{
  "openapi": "3.1.0",
  "info": {
    "title": "visionatrix",
    "version": "1.11.0.dev0"
  },
  "paths": {
    "/comfy/": {
      "get": {
        "summary": "Custom Index",
        "description": "Original ComfyUI user interface",
        "operationId": "custom_index",
        "responses": {
          "200": {
            "description": "Successful Response",
            "content": {
              "application/json": {
                "schema": {}
              }
            }
          }
        }
      }
    },
    "/vapi/flows/installed": {
      "get": {
        "tags": [
          "flows"
        ],
        "summary": "Get Installed",
        "description": "Return the list of installed flows. Each flow can potentially be converted into a task. The response\nincludes details such as the name, display name, description, author, homepage URL, and other relevant\ninformation about each flow.",
        "operationId": "get_installed",
        "responses": {
          "200": {
            "description": "Successful Response",
            "content": {
              "application/json": {
                "schema": {
                  "items": {
                    "$ref": "#/components/schemas/Flow"
                  },
                  "type": "array",
                  "title": "Response Get Installed"
                }
              }
            }
          }
        }
      }
    },
    "/vapi/flows/not-installed": {
      "get": {
        "tags": [
          "flows"
        ],
        "summary": "Get Not Installed",
        "description": "Return the list of flows that can be installed. This endpoint provides detailed information about each flow,\nsimilar to the installed flows, which includes metadata and configuration parameters.",
        "operationId": "get_not_installed",
        "responses": {
          "200": {
            "description": "Successful Response",
            "content": {
              "application/json": {
                "schema": {
                  "items": {
                    "$ref": "#/components/schemas/Flow"
                  },
                  "type": "array",
                  "title": "Response Get Not Installed"
                }
              }
            }
          }
        }
      }
    },
    "/vapi/flows/subflows": {
      "get": {
        "tags": [
          "flows"
        ],
        "summary": "Get Subflows",
        "description": "Retrieves a list of flows designed to post-process the results from other flows, filtering by the type\nof input they handle, either 'image', 'image-inpaint' or 'video'. This endpoint is particularly useful for chaining\nworkflows where the output of one flow becomes the input to another.\nIt modifies the main flow's structure by adopting sub-flow's display name and selectively merging input parameters\nfrom the sub-flows into the main flow's parameters based on matching names.",
        "operationId": "get_subflows",
        "parameters": [
          {
            "name": "input_type",
            "in": "query",
            "required": true,
            "schema": {
              "enum": [
                "image",
                "image-inpaint",
                "video"
              ],
              "type": "string",
              "title": "Input Type"
            }
          }
        ],
        "responses": {
          "200": {
            "description": "Successful Response",
            "content": {
              "application/json": {
                "schema": {
                  "type": "array",
                  "items": {
                    "$ref": "#/components/schemas/Flow"
                  },
                  "title": "Response Get Subflows"
                }
              }
            }
          },
          "422": {
            "description": "Validation Error",
            "content": {
              "application/json": {
                "schema": {
                  "$ref": "#/components/schemas/HTTPValidationError"
                }
              }
            }
          }
        }
      }
    },
    "/vapi/flows/flow": {
      "post": {
        "tags": [
          "flows"
        ],
        "summary": "Install",
        "description": "Initiates the installation of a flow based on its name. Requires admin privileges.\n\nIf the specified flow is already being installed, a `409 Conflict` status is returned. However,\nthe installation of other flows is allowed concurrently.",
        "operationId": "install",
        "parameters": [
          {
            "name": "name",
            "in": "query",
            "required": true,
            "schema": {
              "type": "string",
              "description": "Name of the flow you wish to install",
              "title": "Name"
            },
            "description": "Name of the flow you wish to install"
          }
        ],
        "responses": {
          "204": {
            "description": "Successful start of installation"
          },
          "404": {
            "description": "Flow not found",
            "content": {
              "application/json": {
                "example": {
                  "detail": "Can't find `flow_name` flow."
                }
              }
            }
          },
          "409": {
            "description": "Installation of the same flow is already in progress",
            "content": {
              "application/json": {
                "example": {
                  "detail": "Installation of this flow is already in progress."
                }
              }
            }
          },
          "422": {
            "description": "Validation Error",
            "content": {
              "application/json": {
                "schema": {
                  "$ref": "#/components/schemas/HTTPValidationError"
                }
              }
            }
          }
        }
      },
      "put": {
        "tags": [
          "flows"
        ],
        "summary": "Install From File",
        "description": "Initiates the installation of a flow from an uploaded file. Requires admin privileges.\n\nIf the specified flow is already being installed, a `409 Conflict` status is returned. However,\nthe installation of other flows is allowed concurrently.",
        "operationId": "install_from_file",
        "requestBody": {
          "required": true,
          "content": {
            "multipart/form-data": {
              "schema": {
                "$ref": "#/components/schemas/Body_install_from_file"
              }
            }
          }
        },
        "responses": {
          "204": {
            "description": "Successful start of installation"
          },
          "409": {
            "description": "Installation of the same flow is already in progress",
            "content": {
              "application/json": {
                "example": {
                  "detail": "Installation of this flow is already in progress."
                }
              }
            }
          },
          "422": {
            "description": "Validation Error",
            "content": {
              "application/json": {
                "schema": {
                  "$ref": "#/components/schemas/HTTPValidationError"
                }
              }
            }
          }
        }
      },
      "delete": {
        "tags": [
          "flows"
        ],
        "summary": "Delete",
        "description": "Endpoint to delete an installed flow by its name. Requires administrative privileges to execute.\nThis endpoint will succeed even if the flow does not exist.",
        "operationId": "delete",
        "parameters": [
          {
            "name": "name",
            "in": "query",
            "required": true,
            "schema": {
              "type": "string",
              "description": "Name of the flow you wish to delete",
              "title": "Name"
            },
            "description": "Name of the flow you wish to delete"
          }
        ],
        "responses": {
          "204": {
            "description": "Flow deleted successfully"
          },
          "422": {
            "description": "Validation Error",
            "content": {
              "application/json": {
                "schema": {
                  "$ref": "#/components/schemas/HTTPValidationError"
                }
              }
            }
          }
        }
      }
    },
    "/vapi/flows/flow-update": {
      "post": {
        "tags": [
          "flows"
        ],
        "summary": "Flow Update",
        "description": "Initiates the update process for an installed flow. Requires admin privileges.\n\nIf the specified flow is already being installed or updated, a `409 Conflict` status is returned.\nHowever, updates or installations of other flows are allowed concurrently.",
        "operationId": "flow_update",
        "parameters": [
          {
            "name": "name",
            "in": "query",
            "required": true,
            "schema": {
              "type": "string",
              "description": "Name of the flow you wish to update",
              "title": "Name"
            },
            "description": "Name of the flow you wish to update"
          }
        ],
        "responses": {
          "204": {
            "description": "Successful start of update process"
          },
          "404": {
            "description": "Flow not found",
            "content": {
              "application/json": {
                "example": {
                  "detail": "Can't find `flow_name` flow."
                }
              }
            }
          },
          "409": {
            "description": "Update or installation of the same flow is already in progress",
            "content": {
              "application/json": {
                "example": {
                  "detail": "Installation of this flow is already in progress."
                }
              }
            }
          },
          "412": {
            "description": "Flow does not have a newer version",
            "content": {
              "application/json": {
                "example": {
                  "detail": "Flow `flow_name` does not have a newer version."
                }
              }
            }
          },
          "422": {
            "description": "Validation Error",
            "content": {
              "application/json": {
                "schema": {
                  "$ref": "#/components/schemas/HTTPValidationError"
                }
              }
            }
          }
        }
      }
    },
    "/vapi/flows/install-progress": {
      "get": {
        "tags": [
          "flows"
        ],
        "summary": "Get Install Progress",
        "description": "Retrieves the current installation progress of all flows.\n\nRequires administrative privileges.",
        "operationId": "get_install_progress",
        "responses": {
          "200": {
            "description": "Successful Response",
            "content": {
              "application/json": {
                "schema": {
                  "type": "array",
                  "items": {
                    "$ref": "#/components/schemas/FlowProgressInstall"
                  },
                  "title": "Response Get Install Progress"
                }
              }
            }
          }
        }
      },
      "delete": {
        "tags": [
          "flows"
        ],
        "summary": "Delete Install Progress",
        "description": "Deletes the installation progress entry for a specified flow.\n\nRequires administrative privileges.",
        "operationId": "delete_install_progress",
        "parameters": [
          {
            "name": "name",
            "in": "query",
            "required": true,
            "schema": {
              "type": "string",
              "description": "Name of the flow progress you wish to delete",
              "title": "Name"
            },
            "description": "Name of the flow progress you wish to delete"
          }
        ],
        "responses": {
          "204": {
            "description": "Flow progress installation entry deleted successfully"
          },
          "404": {
            "description": "Flow progress installation entry not found",
            "content": {
              "application/json": {
                "example": {
                  "detail": "Can't find `flow_name`."
                }
              }
            }
          },
          "422": {
            "description": "Validation Error",
            "content": {
              "application/json": {
                "schema": {
                  "$ref": "#/components/schemas/HTTPValidationError"
                }
              }
            }
          }
        }
      }
    },
    "/vapi/flows/clone-flow": {
      "post": {
        "tags": [
          "flows"
        ],
        "summary": "Clone Flow",
        "description": "Clones an existing flow with updated metadata or LoRA connection points.\nRequires admin privileges.",
        "operationId": "clone_flow",
        "requestBody": {
          "content": {
            "application/json": {
              "schema": {
                "$ref": "#/components/schemas/FlowCloneRequest"
              }
            }
          },
          "required": true
        },
        "responses": {
          "204": {
            "description": "Successful Response"
          },
          "200": {
            "description": "Flow cloned successfully."
          },
          "404": {
            "description": "Original flow not found."
          },
          "400": {
            "description": "Error occurred while cloning the flow."
          },
          "409": {
            "description": "Installation of the same flow is already in progress",
            "content": {
              "application/json": {
                "example": {
                  "detail": "Installation of this flow is already in progress."
                }
              }
            }
          },
          "422": {
            "description": "Validation Error",
            "content": {
              "application/json": {
                "schema": {
                  "$ref": "#/components/schemas/HTTPValidationError"
                }
              }
            }
          }
        }
      }
    },
    "/vapi/models/orphan": {
      "get": {
        "tags": [
          "models"
        ],
        "summary": "Get Orphan Models",
        "description": "Retrieves a list of orphaned AI model files not associated with any installed flow.\n\nOrphaned models are files found in ComfyUI's model directories that are not required\nby installed flows. This endpoint provides metadata for each orphaned model,\nincluding file path, size, and potential usage in flows.\n\nAccess to this endpoint is restricted to administrators.",
        "operationId": "get_orphan_models",
        "responses": {
          "200": {
            "description": "List of orphaned models retrieved successfully.",
            "content": {
              "application/json": {
                "schema": {
                  "type": "array",
                  "items": {
                    "$ref": "#/components/schemas/OrphanModel"
                  },
                  "title": "Response Get Orphan Models"
                },
                "example": [
                  {
                    "path": "models/example_model.ckpt",
                    "full_path": "/absolute/path/to/models/example_model.ckpt",
                    "size": 512.3,
                    "creation_time": 1695724800.0,
                    "possible_flows": []
                  }
                ]
              }
            }
          },
          "400": {
            "description": "Ongoing installation prevents orphan model detection.",
            "content": {
              "application/json": {
                "example": {
                  "detail": "Cannot run orphan models detection during ongoing installations."
                }
              }
            }
          }
        }
      },
      "delete": {
        "tags": [
          "models"
        ],
        "summary": "Delete Orphan Model",
        "description": "Deletes a specified orphaned model file.\n\nThis endpoint removes an orphaned model if:\n- There are no ongoing model or flow installations.\n- The specified `full_path` and `file_creation_time` correspond to an orphaned model.\n\nAccess to this endpoint is restricted to administrators.",
        "operationId": "delete_orphan_model",
        "parameters": [
          {
            "name": "full_orphan_path",
            "in": "query",
            "required": true,
            "schema": {
              "type": "string",
              "title": "Full Orphan Path"
            }
          },
          {
            "name": "file_creation_time",
            "in": "query",
            "required": true,
            "schema": {
              "type": "number",
              "title": "File Creation Time"
            }
          }
        ],
        "responses": {
          "204": {
            "description": "Orphaned model successfully deleted."
          },
          "400": {
            "description": "Invalid input or ongoing installations prevent deletion.",
            "content": {
              "application/json": {
                "example": {
                  "detail": "Cannot delete orphan models during ongoing installations."
                }
              }
            }
          },
          "404": {
            "description": "File not found at the specified path.",
            "content": {
              "application/json": {
                "example": {
                  "detail": "File not found at path: /absolute/path/to/models/example_model.ckpt"
                }
              }
            }
          },
          "500": {
            "description": "Internal server error during deletion.",
            "content": {
              "application/json": {
                "example": {
                  "detail": "Failed to delete orphan model: Unknown error occurred."
                }
              }
            }
          },
          "422": {
            "description": "Validation Error",
            "content": {
              "application/json": {
                "schema": {
                  "$ref": "#/components/schemas/HTTPValidationError"
                }
              }
            }
          }
        }
      }
    },
    "/vapi/other/interrupt-engine": {
      "post": {
        "tags": [
          "other"
        ],
        "summary": "Interrupt Engine",
        "description": "Interrupts the currently executing task. This is primarily an internal function and should be used\ncautiously. For standard task management, prefer using the `task_queue_clear` or `tasks_queue_clear`\nendpoints. Requires administrative privileges to execute.",
        "operationId": "interrupt_engine",
        "responses": {
          "204": {
            "description": "Engine interrupt initiated successfully"
          },
          "401": {
            "description": "Unauthorized - Admin privilege required",
            "content": {
              "application/json": {
                "example": {
                  "detail": "Admin privilege required"
                }
              }
            }
          }
        }
      }
    },
    "/vapi/other/shutdown-server": {
      "post": {
        "tags": [
          "other"
        ],
        "summary": "Shutdown Server",
        "description": "Shuts down the current instance of Vix. This endpoint queues a task to terminate the server process\nafter a short delay, ensuring any final operations can complete. Access is restricted to administrators only.",
        "operationId": "shutdown_server",
        "responses": {
          "204": {
            "description": "Server shutdown initiated successfully"
          },
          "401": {
            "description": "Unauthorized - Admin privilege required",
            "content": {
              "application/json": {
                "example": {
                  "detail": "Admin privilege required"
                }
              }
            }
          }
        }
      }
    },
    "/vapi/other/whoami": {
      "get": {
        "tags": [
          "other"
        ],
        "summary": "Whoami",
        "description": "Returns information about the currently authenticated user.",
        "operationId": "whoami",
        "responses": {
          "200": {
            "description": "Successful Response",
            "content": {
              "application/json": {
                "schema": {
                  "$ref": "#/components/schemas/UserInfo"
                }
              }
            }
          }
        }
      }
    },
    "/vapi/other/translate-prompt": {
      "post": {
        "tags": [
          "other"
        ],
        "summary": "Translate Prompt",
        "description": "Translates an image generation prompt from another language into English.\n\nThis endpoint accepts a prompt in any language and translates it into English.\nIt returns the original prompt, the translated result, and the reason the generation was completed.\n\nAccessible to all authenticated users.\n\nRaises:\n    HTTPException: If there is an error during the translation process.",
        "operationId": "translate_prompt",
        "requestBody": {
          "content": {
            "application/json": {
              "schema": {
                "$ref": "#/components/schemas/TranslatePromptRequest"
              }
            }
          },
          "required": true
        },
        "responses": {
          "200": {
            "description": "Translation successful",
            "content": {
              "application/json": {
                "schema": {
                  "$ref": "#/components/schemas/TranslatePromptResponse"
                },
                "example": {
                  "prompt": "Dornr\u00f6schen",
                  "result": "Sleeping Beauty",
                  "done_reason": "stop"
                }
              }
            }
          },
          "500": {
            "description": "Translation service error",
            "content": {
              "application/json": {
                "example": {
                  "detail": "Translation service error"
                }
              }
            }
          },
          "422": {
            "description": "Validation Error",
            "content": {
              "application/json": {
                "schema": {
                  "$ref": "#/components/schemas/HTTPValidationError"
                }
              }
            }
          }
        }
      }
    },
    "/vapi/other/proxy": {
      "delete": {
        "tags": [
          "other"
        ],
        "summary": "Universal Proxy",
        "description": "Universal proxy endpoint that relays a request to the specified remote URL.\n\n1. The request path is always /other/proxy.\n2. You must specify the remote URL via the `target` query parameter, e.g.:\n   GET /other/proxy?target=https://civitai.com/api/v1/models\n\nRequest Details:\n- Method: Determined by client's HTTP method (GET, POST, etc.).\n- Headers: Forwarded from client request except for certain hop-by-hop or irrelevant headers.\n- Body: If present (e.g. in POST/PUT), forwarded as-is.\n\nResponse:\n- Status code: Same as remote server's response.\n- Headers: Only critical ones are returned (Content-Type, etc.).\n- Body: Remote server's response body is relayed back to the client.\n\nNote: If you need to limit which domains can be accessed, add a domain check for `target`.",
        "operationId": "universal_proxy",
        "parameters": [
          {
            "name": "target",
            "in": "query",
            "required": true,
            "schema": {
              "type": "string",
              "description": "The fully qualified remote URL to which the request should be proxied",
              "title": "Target"
            },
            "description": "The fully qualified remote URL to which the request should be proxied"
          }
        ],
        "responses": {
          "200": {
            "description": "Successful Response"
          },
          "422": {
            "description": "Validation Error",
            "content": {
              "application/json": {
                "schema": {
                  "$ref": "#/components/schemas/HTTPValidationError"
                }
              }
            }
          }
        }
      },
      "options": {
        "tags": [
          "other"
        ],
        "summary": "Universal Proxy",
        "description": "Universal proxy endpoint that relays a request to the specified remote URL.\n\n1. The request path is always /other/proxy.\n2. You must specify the remote URL via the `target` query parameter, e.g.:\n   GET /other/proxy?target=https://civitai.com/api/v1/models\n\nRequest Details:\n- Method: Determined by client's HTTP method (GET, POST, etc.).\n- Headers: Forwarded from client request except for certain hop-by-hop or irrelevant headers.\n- Body: If present (e.g. in POST/PUT), forwarded as-is.\n\nResponse:\n- Status code: Same as remote server's response.\n- Headers: Only critical ones are returned (Content-Type, etc.).\n- Body: Remote server's response body is relayed back to the client.\n\nNote: If you need to limit which domains can be accessed, add a domain check for `target`.",
        "operationId": "universal_proxy",
        "parameters": [
          {
            "name": "target",
            "in": "query",
            "required": true,
            "schema": {
              "type": "string",
              "description": "The fully qualified remote URL to which the request should be proxied",
              "title": "Target"
            },
            "description": "The fully qualified remote URL to which the request should be proxied"
          }
        ],
        "responses": {
          "200": {
            "description": "Successful Response"
          },
          "422": {
            "description": "Validation Error",
            "content": {
              "application/json": {
                "schema": {
                  "$ref": "#/components/schemas/HTTPValidationError"
                }
              }
            }
          }
        }
      },
      "patch": {
        "tags": [
          "other"
        ],
        "summary": "Universal Proxy",
        "description": "Universal proxy endpoint that relays a request to the specified remote URL.\n\n1. The request path is always /other/proxy.\n2. You must specify the remote URL via the `target` query parameter, e.g.:\n   GET /other/proxy?target=https://civitai.com/api/v1/models\n\nRequest Details:\n- Method: Determined by client's HTTP method (GET, POST, etc.).\n- Headers: Forwarded from client request except for certain hop-by-hop or irrelevant headers.\n- Body: If present (e.g. in POST/PUT), forwarded as-is.\n\nResponse:\n- Status code: Same as remote server's response.\n- Headers: Only critical ones are returned (Content-Type, etc.).\n- Body: Remote server's response body is relayed back to the client.\n\nNote: If you need to limit which domains can be accessed, add a domain check for `target`.",
        "operationId": "universal_proxy",
        "parameters": [
          {
            "name": "target",
            "in": "query",
            "required": true,
            "schema": {
              "type": "string",
              "description": "The fully qualified remote URL to which the request should be proxied",
              "title": "Target"
            },
            "description": "The fully qualified remote URL to which the request should be proxied"
          }
        ],
        "responses": {
          "200": {
            "description": "Successful Response"
          },
          "422": {
            "description": "Validation Error",
            "content": {
              "application/json": {
                "schema": {
                  "$ref": "#/components/schemas/HTTPValidationError"
                }
              }
            }
          }
        }
      },
      "post": {
        "tags": [
          "other"
        ],
        "summary": "Universal Proxy",
        "description": "Universal proxy endpoint that relays a request to the specified remote URL.\n\n1. The request path is always /other/proxy.\n2. You must specify the remote URL via the `target` query parameter, e.g.:\n   GET /other/proxy?target=https://civitai.com/api/v1/models\n\nRequest Details:\n- Method: Determined by client's HTTP method (GET, POST, etc.).\n- Headers: Forwarded from client request except for certain hop-by-hop or irrelevant headers.\n- Body: If present (e.g. in POST/PUT), forwarded as-is.\n\nResponse:\n- Status code: Same as remote server's response.\n- Headers: Only critical ones are returned (Content-Type, etc.).\n- Body: Remote server's response body is relayed back to the client.\n\nNote: If you need to limit which domains can be accessed, add a domain check for `target`.",
        "operationId": "universal_proxy",
        "parameters": [
          {
            "name": "target",
            "in": "query",
            "required": true,
            "schema": {
              "type": "string",
              "description": "The fully qualified remote URL to which the request should be proxied",
              "title": "Target"
            },
            "description": "The fully qualified remote URL to which the request should be proxied"
          }
        ],
        "responses": {
          "200": {
            "description": "Successful Response"
          },
          "422": {
            "description": "Validation Error",
            "content": {
              "application/json": {
                "schema": {
                  "$ref": "#/components/schemas/HTTPValidationError"
                }
              }
            }
          }
        }
      },
      "head": {
        "tags": [
          "other"
        ],
        "summary": "Universal Proxy",
        "description": "Universal proxy endpoint that relays a request to the specified remote URL.\n\n1. The request path is always /other/proxy.\n2. You must specify the remote URL via the `target` query parameter, e.g.:\n   GET /other/proxy?target=https://civitai.com/api/v1/models\n\nRequest Details:\n- Method: Determined by client's HTTP method (GET, POST, etc.).\n- Headers: Forwarded from client request except for certain hop-by-hop or irrelevant headers.\n- Body: If present (e.g. in POST/PUT), forwarded as-is.\n\nResponse:\n- Status code: Same as remote server's response.\n- Headers: Only critical ones are returned (Content-Type, etc.).\n- Body: Remote server's response body is relayed back to the client.\n\nNote: If you need to limit which domains can be accessed, add a domain check for `target`.",
        "operationId": "universal_proxy",
        "parameters": [
          {
            "name": "target",
            "in": "query",
            "required": true,
            "schema": {
              "type": "string",
              "description": "The fully qualified remote URL to which the request should be proxied",
              "title": "Target"
            },
            "description": "The fully qualified remote URL to which the request should be proxied"
          }
        ],
        "responses": {
          "200": {
            "description": "Successful Response"
          },
          "422": {
            "description": "Validation Error",
            "content": {
              "application/json": {
                "schema": {
                  "$ref": "#/components/schemas/HTTPValidationError"
                }
              }
            }
          }
        }
      },
      "put": {
        "tags": [
          "other"
        ],
        "summary": "Universal Proxy",
        "description": "Universal proxy endpoint that relays a request to the specified remote URL.\n\n1. The request path is always /other/proxy.\n2. You must specify the remote URL via the `target` query parameter, e.g.:\n   GET /other/proxy?target=https://civitai.com/api/v1/models\n\nRequest Details:\n- Method: Determined by client's HTTP method (GET, POST, etc.).\n- Headers: Forwarded from client request except for certain hop-by-hop or irrelevant headers.\n- Body: If present (e.g. in POST/PUT), forwarded as-is.\n\nResponse:\n- Status code: Same as remote server's response.\n- Headers: Only critical ones are returned (Content-Type, etc.).\n- Body: Remote server's response body is relayed back to the client.\n\nNote: If you need to limit which domains can be accessed, add a domain check for `target`.",
        "operationId": "universal_proxy",
        "parameters": [
          {
            "name": "target",
            "in": "query",
            "required": true,
            "schema": {
              "type": "string",
              "description": "The fully qualified remote URL to which the request should be proxied",
              "title": "Target"
            },
            "description": "The fully qualified remote URL to which the request should be proxied"
          }
        ],
        "responses": {
          "200": {
            "description": "Successful Response"
          },
          "422": {
            "description": "Validation Error",
            "content": {
              "application/json": {
                "schema": {
                  "$ref": "#/components/schemas/HTTPValidationError"
                }
              }
            }
          }
        }
      },
      "get": {
        "tags": [
          "other"
        ],
        "summary": "Universal Proxy",
        "description": "Universal proxy endpoint that relays a request to the specified remote URL.\n\n1. The request path is always /other/proxy.\n2. You must specify the remote URL via the `target` query parameter, e.g.:\n   GET /other/proxy?target=https://civitai.com/api/v1/models\n\nRequest Details:\n- Method: Determined by client's HTTP method (GET, POST, etc.).\n- Headers: Forwarded from client request except for certain hop-by-hop or irrelevant headers.\n- Body: If present (e.g. in POST/PUT), forwarded as-is.\n\nResponse:\n- Status code: Same as remote server's response.\n- Headers: Only critical ones are returned (Content-Type, etc.).\n- Body: Remote server's response body is relayed back to the client.\n\nNote: If you need to limit which domains can be accessed, add a domain check for `target`.",
        "operationId": "universal_proxy",
        "parameters": [
          {
            "name": "target",
            "in": "query",
            "required": true,
            "schema": {
              "type": "string",
              "description": "The fully qualified remote URL to which the request should be proxied",
              "title": "Target"
            },
            "description": "The fully qualified remote URL to which the request should be proxied"
          }
        ],
        "responses": {
          "200": {
            "description": "Successful Response"
          },
          "422": {
            "description": "Validation Error",
            "content": {
              "application/json": {
                "schema": {
                  "$ref": "#/components/schemas/HTTPValidationError"
                }
              }
            }
          }
        }
      }
    },
    "/vapi/settings/get": {
      "get": {
        "tags": [
          "settings"
        ],
        "summary": "Get",
        "description": "Returns the value as a string or an empty string if the setting is not found.\n\nDefault endpoint for retrieving settings.\nUser settings have higher priority than global settings.",
        "operationId": "get",
        "parameters": [
          {
            "name": "key",
            "in": "query",
            "required": true,
            "schema": {
              "type": "string",
              "description": "The key of the setting to retrieve",
              "title": "Key"
            },
            "description": "The key of the setting to retrieve"
          }
        ],
        "responses": {
          "200": {
            "description": "Successfully retrieved setting",
            "content": {
              "text/plain": {
                "example": "value_of_setting"
              }
            }
          },
          "422": {
            "description": "Validation Error",
            "content": {
              "application/json": {
                "schema": {
                  "$ref": "#/components/schemas/HTTPValidationError"
                }
              }
            }
          }
        }
      }
    },
    "/vapi/settings/global": {
      "get": {
        "tags": [
          "settings"
        ],
        "summary": "Get Global",
        "description": "Retrieve the global setting value or an empty string if the global setting is not found.",
        "operationId": "get_global",
        "parameters": [
          {
            "name": "key",
            "in": "query",
            "required": true,
            "schema": {
              "type": "string",
              "description": "The key of the global setting to retrieve",
              "title": "Key"
            },
            "description": "The key of the global setting to retrieve"
          }
        ],
        "responses": {
          "200": {
            "description": "Successfully retrieved global setting",
            "content": {
              "text/plain": {
                "example": "value_of_global_setting"
              }
            }
          },
          "422": {
            "description": "Validation Error",
            "content": {
              "application/json": {
                "schema": {
                  "$ref": "#/components/schemas/HTTPValidationError"
                }
              }
            }
          }
        }
      },
      "post": {
        "tags": [
          "settings"
        ],
        "summary": "Set Global",
        "description": "Creates, updates, or deletes a global setting.\n\nTo delete a setting, specify an empty string as the value.\nAccess is restricted to administrators only.",
        "operationId": "set_global",
        "requestBody": {
          "required": true,
          "content": {
            "application/json": {
              "schema": {
                "$ref": "#/components/schemas/Body_set_global"
              }
            }
          }
        },
        "responses": {
          "204": {
            "description": "Global setting updated successfully"
          },
          "401": {
            "description": "Unauthorized - Admin privilege required",
            "content": {
              "application/json": {
                "example": {
                  "detail": "Admin privilege required"
                }
              }
            }
          },
          "422": {
            "description": "Validation Error",
            "content": {
              "application/json": {
                "schema": {
                  "$ref": "#/components/schemas/HTTPValidationError"
                }
              }
            }
          }
        }
      }
    },
    "/vapi/settings/user": {
      "get": {
        "tags": [
          "settings"
        ],
        "summary": "Get User",
        "description": "Retrieve the user setting value or an empty string if the user setting is not found.",
        "operationId": "get_user",
        "parameters": [
          {
            "name": "key",
            "in": "query",
            "required": true,
            "schema": {
              "type": "string",
              "description": "The key of the user setting to retrieve",
              "title": "Key"
            },
            "description": "The key of the user setting to retrieve"
          }
        ],
        "responses": {
          "200": {
            "description": "Successfully retrieved user setting",
            "content": {
              "text/plain": {
                "example": "value_of_user_setting"
              }
            }
          },
          "422": {
            "description": "Validation Error",
            "content": {
              "application/json": {
                "schema": {
                  "$ref": "#/components/schemas/HTTPValidationError"
                }
              }
            }
          }
        }
      },
      "post": {
        "tags": [
          "settings"
        ],
        "summary": "Set User",
        "description": "Creates, updates, or deletes a user setting.\n\nTo delete a setting, specify an empty string as the value.",
        "operationId": "set_user",
        "requestBody": {
          "required": true,
          "content": {
            "application/json": {
              "schema": {
                "$ref": "#/components/schemas/Body_set_user"
              }
            }
          }
        },
        "responses": {
          "204": {
            "description": "User setting updated successfully"
          },
          "422": {
            "description": "Validation Error",
            "content": {
              "application/json": {
                "schema": {
                  "$ref": "#/components/schemas/HTTPValidationError"
                }
              }
            }
          }
        }
      }
    },
    "/vapi/settings/get_all": {
      "get": {
        "tags": [
          "settings"
        ],
        "summary": "Get All",
        "description": "Returns all settings for the user.\nUser settings have higher priority than global settings.",
        "operationId": "get_all",
        "responses": {
          "200": {
            "description": "Successfully retrieved all settings for the user",
            "content": {
              "application/json": {
                "schema": {
                  "additionalProperties": {
                    "type": "string"
                  },
                  "type": "object",
                  "title": "Response Get All"
                },
                "example": {
                  "setting_key": "value"
                }
              }
            }
          }
        }
      }
    },
    "/vapi/settings/global_all": {
      "get": {
        "tags": [
          "settings"
        ],
        "summary": "Get Global All",
        "description": "Retrieve all global settings or an empty dictionary if none are found.",
        "operationId": "get_global_all",
        "responses": {
          "200": {
            "description": "Successfully retrieved all global settings",
            "content": {
              "application/json": {
                "schema": {
                  "additionalProperties": {
                    "type": "string"
                  },
                  "type": "object",
                  "title": "Response Get Global All"
                },
                "example": {
                  "global_setting_key": "value"
                }
              }
            }
          }
        }
      }
    },
    "/vapi/settings/user_all": {
      "get": {
        "tags": [
          "settings"
        ],
        "summary": "Get User All",
        "description": "Retrieve all user settings or an empty dictionary if none are found.",
        "operationId": "get_user_all",
        "responses": {
          "200": {
            "description": "Successfully retrieved all user settings",
            "content": {
              "application/json": {
                "schema": {
                  "additionalProperties": {
                    "type": "string"
                  },
                  "type": "object",
                  "title": "Response Get User All"
                },
                "example": {
                  "user_setting_key": "value"
                }
              }
            }
          }
        }
      }
    },
    "/vapi/settings/ollama/models": {
      "get": {
        "tags": [
          "settings"
        ],
        "summary": "Get Ollama Models",
        "description": "Fetches a list of models from the configured Ollama server (filename, size, modified).\nRequires admin privileges.",
        "operationId": "get_ollama_models",
        "responses": {
          "200": {
            "description": "Successfully retrieved list of models installed in Ollama",
            "content": {
              "application/json": {
                "schema": {
                  "items": {
                    "$ref": "#/components/schemas/OllamaModelItem"
                  },
                  "type": "array",
                  "title": "Response Get Ollama Models"
                }
              }
            }
          },
          "401": {
            "description": "Unauthorized - Admin privilege required",
            "content": {
              "application/json": {
                "example": {
                  "detail": "Admin privilege required"
                }
              }
            }
          },
          "404": {
            "description": "Invalid Ollama URL configured or error fetching models",
            "content": {
              "application/json": {
                "example": {
                  "detail": "Invalid Ollama URL configured or error fetching models."
                }
              }
            }
          }
        }
      }
    },
    "/vapi/settings/comfyui/folders": {
      "get": {
        "tags": [
          "settings"
        ],
        "summary": "Comfyui Get Folders Paths",
        "description": "Retrieves all folder paths and their metadata from the ComfyUI folder settings.\n\nRequires administrative privileges.",
        "operationId": "comfyui_get_folders_paths",
        "responses": {
          "200": {
            "description": "Successful Response",
            "content": {
              "application/json": {
                "schema": {
                  "$ref": "#/components/schemas/ComfyUIFolderPaths"
                }
              }
            }
          }
        }
      }
    },
    "/vapi/settings/comfyui/folders/autoconfig": {
      "post": {
        "tags": [
          "settings"
        ],
        "summary": "Autoconfigure Model Folders",
        "description": "Autoconfigures model paths to the selected folder.\n\nRequires administrative privileges.",
        "operationId": "autoconfigure_model_folders",
        "requestBody": {
          "content": {
            "application/json": {
              "schema": {
                "$ref": "#/components/schemas/Body_autoconfigure_model_folders"
              }
            }
          },
          "required": true
        },
        "responses": {
          "200": {
            "description": "Successful Response",
            "content": {
              "application/json": {
                "schema": {
                  "$ref": "#/components/schemas/ComfyUIFolderPaths"
                }
              }
            }
          },
          "422": {
            "description": "Validation Error",
            "content": {
              "application/json": {
                "schema": {
                  "$ref": "#/components/schemas/HTTPValidationError"
                }
              }
            }
          }
        }
      }
    },
    "/vapi/tasks/create/{name}": {
      "put": {
        "tags": [
          "tasks"
        ],
        "summary": "Create Task",
        "description": "Endpoint to initiate the creation and execution of tasks from the flows.\n\n**Path Parameter:**\n\n- `name`: Name of the flow from which the task should be created\n\n**Reserved Form Fields:**\n\n- `group_scope`: Group number to which task should be assigned. Maximum value is 255\n- `priority`: Task execution priority. Higher numbers indicate higher priority. Maximum value is 15\n- `child_task`: Int boolean indicating whether to create a relation between tasks\n- `webhook_url`: Optional. URL to call when task state changes\n- `webhook_headers`: Optional. Headers for webhook URL as encoded JSON string. Used only when `webhook_url` is set\n- `count`: Number of tasks to be created\n- `translate`: Should the prompt be translated if auto-translation option is enabled\n\n**Dynamic Task Parameters:**\n\nAll other form fields will be considered as **dynamic task-specific input parameters**.\nThese parameters vary depending on the flow specified by `name` and can be either text parameters or input files.\n\n**Custom Headers (Admin Only):**\n\n- `X-WORKER-UNLOAD-MODELS`: If `1`, unloads all models from memory before task execution.\n- `X-WORKER-EXECUTION-PROFILER`: If `1`, enables detailed profiling of task execution.\n- `X-WORKER-ID`: Forces the tasks to be assigned to a specific worker.\n\n**Response:**\n\n- Returns a `TaskRunResults` object containing the list of task IDs and the outputs for the created tasks.\n\n**Notes:**\n\n- The request must use `multipart/form-data` as the content type.\n- Dynamic parameters should correspond to the inputs expected by the specified flow.\n- If a parameter is expected to be a file, include it as a file upload in the form data.\n- If a parameter is expected to be text, include it as a regular form field.\n- The endpoint accepts both text and file inputs as dynamic parameters.",
        "operationId": "create_task",
        "parameters": [
          {
            "name": "name",
            "in": "path",
            "required": true,
            "schema": {
              "type": "string",
              "title": "Name of the flow from which the task should be created"
            }
          }
        ],
        "requestBody": {
          "required": true,
          "content": {
            "multipart/form-data": {
              "schema": {
                "$ref": "#/components/schemas/TaskCreationWithFullParams"
              }
            }
          }
        },
        "responses": {
          "200": {
            "description": "Successful Response",
            "content": {
              "application/json": {
                "schema": {
                  "$ref": "#/components/schemas/TaskRunResults"
                }
              }
            }
          },
          "422": {
            "description": "Validation Error",
            "content": {
              "application/json": {
                "schema": {
                  "$ref": "#/components/schemas/HTTPValidationError"
                }
              }
            }
          }
        }
      }
    },
    "/vapi/tasks/progress": {
      "get": {
        "tags": [
          "tasks"
        ],
        "summary": "Get Tasks Progress",
        "description": "Retrieves the full tasks details information for a specific user.\nOptionally filter tasks by their name or a group number.",
        "operationId": "get_tasks_progress",
        "parameters": [
          {
            "name": "name",
            "in": "query",
            "required": false,
            "schema": {
              "type": "string",
              "description": "Optional name to filter tasks by their name",
              "title": "Name"
            },
            "description": "Optional name to filter tasks by their name"
          },
          {
            "name": "group_scope",
            "in": "query",
            "required": false,
            "schema": {
              "type": "integer",
              "description": "Optional parameter to filter tasks by their group number",
              "default": 1,
              "title": "Group Scope"
            },
            "description": "Optional parameter to filter tasks by their group number"
          },
          {
            "name": "only_parent",
            "in": "query",
            "required": false,
            "schema": {
              "type": "boolean",
              "description": "Fetch only parent tasks",
              "default": false,
              "title": "Only Parent"
            },
            "description": "Fetch only parent tasks"
          }
        ],
        "responses": {
          "200": {
            "description": "Successful Response",
            "content": {
              "application/json": {
                "schema": {
                  "type": "object",
                  "additionalProperties": {
                    "$ref": "#/components/schemas/TaskDetails"
                  },
                  "title": "Response Get Tasks Progress"
                }
              }
            }
          },
          "422": {
            "description": "Validation Error",
            "content": {
              "application/json": {
                "schema": {
                  "$ref": "#/components/schemas/HTTPValidationError"
                }
              }
            }
          }
        }
      },
      "put": {
        "tags": [
          "tasks"
        ],
        "summary": "Update Task Progress",
        "description": "Updates the progress of a specific task identified by `task_id`. This endpoint checks if the task exists\nand if the requester is authorized to update its progress. If the task is not found or unauthorized,\na 404 HTTP error is raised, and `worker` should stop and consider the task canceled.",
        "operationId": "update_task_progress",
        "requestBody": {
          "required": true,
          "content": {
            "application/json": {
              "schema": {
                "$ref": "#/components/schemas/Body_update_task_progress"
              }
            }
          }
        },
        "responses": {
          "204": {
            "description": "Task progress updated successfully"
          },
          "400": {
            "description": "Failed to update task progress",
            "content": {
              "application/json": {
                "example": {
                  "detail": "Failed to update task progress."
                }
              }
            }
          },
          "404": {
            "description": "Task not found or not authorized",
            "content": {
              "application/json": {
                "example": {
                  "detail": "Task `{task_id}` was not found."
                }
              }
            }
          },
          "422": {
            "description": "Validation Error",
            "content": {
              "application/json": {
                "schema": {
                  "$ref": "#/components/schemas/HTTPValidationError"
                }
              }
            }
          }
        }
      }
    },
    "/vapi/tasks/progress-summary": {
      "get": {
        "tags": [
          "tasks"
        ],
        "summary": "Get Tasks Progress Summary",
        "description": "Retrieves summary of the tasks progress details for a specific user.\nOptionally filter tasks by their name or a group number.",
        "operationId": "get_tasks_progress_summary",
        "parameters": [
          {
            "name": "name",
            "in": "query",
            "required": false,
            "schema": {
              "type": "string",
              "description": "Optional name to filter tasks by their name",
              "title": "Name"
            },
            "description": "Optional name to filter tasks by their name"
          },
          {
            "name": "group_scope",
            "in": "query",
            "required": false,
            "schema": {
              "type": "integer",
              "description": "Optional parameter to filter tasks by their group number",
              "default": 1,
              "title": "Group Scope"
            },
            "description": "Optional parameter to filter tasks by their group number"
          },
          {
            "name": "only_parent",
            "in": "query",
            "required": false,
            "schema": {
              "type": "boolean",
              "description": "Fetch only parent tasks",
              "default": false,
              "title": "Only Parent"
            },
            "description": "Fetch only parent tasks"
          }
        ],
        "responses": {
          "200": {
            "description": "Successful Response",
            "content": {
              "application/json": {
                "schema": {
                  "type": "object",
                  "additionalProperties": {
                    "$ref": "#/components/schemas/TaskDetailsShort"
                  },
                  "title": "Response Get Tasks Progress Summary"
                }
              }
            }
          },
          "422": {
            "description": "Validation Error",
            "content": {
              "application/json": {
                "schema": {
                  "$ref": "#/components/schemas/HTTPValidationError"
                }
              }
            }
          }
        }
      }
    },
    "/vapi/tasks/progress/{task_id}": {
      "get": {
        "tags": [
          "tasks"
        ],
        "summary": "Get Task Progress",
        "description": "Retrieves the full task details of a specified task by task ID.\nAccess is restricted to the task owner or an administrator.",
        "operationId": "get_task_progress",
        "parameters": [
          {
            "name": "task_id",
            "in": "path",
            "required": true,
            "schema": {
              "type": "integer",
              "title": "Task Id"
            }
          }
        ],
        "responses": {
          "200": {
            "description": "Successful Response",
            "content": {
              "application/json": {
                "schema": {
                  "$ref": "#/components/schemas/TaskDetails"
                }
              }
            }
          },
          "422": {
            "description": "Validation Error",
            "content": {
              "application/json": {
                "schema": {
                  "$ref": "#/components/schemas/HTTPValidationError"
                }
              }
            }
          }
        }
      }
    },
    "/vapi/tasks/restart": {
      "post": {
        "tags": [
          "tasks"
        ],
        "summary": "Restart Task",
        "description": "Restarts a task specified by `task_id` if it has encountered an error or is not yet completed.\nOnly tasks that have errors can be restarted unless `force` is set to `True`,\nwhich allows restarting any non-completed tasks.\nThis endpoint checks the task's current status and resets its progress, allowing it to be re-executed.\nAccess to this action is restricted to the task's owner or an administrator.",
        "operationId": "restart_task",
        "parameters": [
          {
            "name": "task_id",
            "in": "query",
            "required": true,
            "schema": {
              "type": "integer",
              "description": "ID of the task to restart",
              "title": "Task Id"
            },
            "description": "ID of the task to restart"
          },
          {
            "name": "force",
            "in": "query",
            "required": false,
            "schema": {
              "type": "boolean",
              "description": "Force restart even if the task has no error",
              "default": false,
              "title": "Force"
            },
            "description": "Force restart even if the task has no error"
          }
        ],
        "responses": {
          "204": {
            "description": "Successfully restarted the specified task"
          },
          "400": {
            "description": "Bad Request",
            "content": {
              "application/json": {
                "examples": {
                  "Task already finished": {
                    "summary": "Task already finished",
                    "value": {
                      "detail": "Task `{task_id}` already finished."
                    }
                  },
                  "No error set": {
                    "summary": "No error set",
                    "value": {
                      "detail": "Task `{task_id}` has no error set."
                    }
                  }
                }
              }
            }
          },
          "404": {
            "description": "Task not found",
            "content": {
              "application/json": {
                "example": {
                  "detail": "Task `{task_id}` was not found."
                }
              }
            }
          },
          "422": {
            "description": "Validation Error",
            "content": {
              "application/json": {
                "schema": {
                  "$ref": "#/components/schemas/HTTPValidationError"
                }
              }
            }
          }
        }
      }
    },
    "/vapi/tasks/task": {
      "delete": {
        "tags": [
          "tasks"
        ],
        "summary": "Delete Task",
        "description": "Removes a task from the system by the task ID.\nAccess is limited to the task owner or administrators.\nAlso removes any child tasks associated with the specified task.",
        "operationId": "delete_task",
        "parameters": [
          {
            "name": "task_id",
            "in": "query",
            "required": true,
            "schema": {
              "type": "integer",
              "description": "ID of the task to remove",
              "title": "Task Id"
            },
            "description": "ID of the task to remove"
          }
        ],
        "responses": {
          "204": {
            "description": "Successfully removed the specified task and its child tasks"
          },
          "404": {
            "description": "Task not found",
            "content": {
              "application/json": {
                "example": {
                  "detail": "Task `{task_id}` was not found."
                }
              }
            }
          },
          "422": {
            "description": "Validation Error",
            "content": {
              "application/json": {
                "schema": {
                  "$ref": "#/components/schemas/HTTPValidationError"
                }
              }
            }
          }
        }
      }
    },
    "/vapi/tasks/clear": {
      "delete": {
        "tags": [
          "tasks"
        ],
        "summary": "Clear Tasks",
        "description": "Removes all finished parent tasks associated with a specific task name,\nscoped to the requesting user and group scope.\nAll child tasks associated with the parent tasks will also be deleted.",
        "operationId": "clear_tasks",
        "parameters": [
          {
            "name": "name",
            "in": "query",
            "required": true,
            "schema": {
              "type": "string",
              "description": "Name of the task whose results need to be deleted",
              "title": "Name"
            },
            "description": "Name of the task whose results need to be deleted"
          },
          {
            "name": "group_scope",
            "in": "query",
            "required": false,
            "schema": {
              "type": "integer",
              "description": "Optional group scope to filter tasks only belonging to a specific group. Defaults to 1.",
              "default": 1,
              "title": "Group Scope"
            },
            "description": "Optional group scope to filter tasks only belonging to a specific group. Defaults to 1."
          }
        ],
        "responses": {
          "204": {
            "description": "Successfully removed results of all finished parent tasks with the specified name"
          },
          "422": {
            "description": "Validation Error",
            "content": {
              "application/json": {
                "schema": {
                  "$ref": "#/components/schemas/HTTPValidationError"
                }
              }
            }
          }
        }
      }
    },
    "/vapi/tasks/inputs": {
      "get": {
        "tags": [
          "tasks"
        ],
        "summary": "Get Task Inputs",
        "description": "Retrieves a specific input file for a task, identified by `task_id` and `input_index`. This endpoint\nallows access to input files regardless of whether the task is in queue or has finished. The input index\nis used to select among multiple input files if more than one was provided for the task.\nAdministrators can access inputs of any task, while regular users can only access inputs of their own tasks.",
        "operationId": "get_task_inputs",
        "parameters": [
          {
            "name": "task_id",
            "in": "query",
            "required": true,
            "schema": {
              "type": "integer",
              "description": "ID of the task",
              "title": "Task Id"
            },
            "description": "ID of the task"
          },
          {
            "name": "input_index",
            "in": "query",
            "required": true,
            "schema": {
              "type": "integer",
              "description": "Index of the input file",
              "title": "Input Index"
            },
            "description": "Index of the input file"
          }
        ],
        "responses": {
          "200": {
            "description": "Successfully retrieved the input file",
            "content": {
              "application/json": {
                "schema": {}
              },
              "application/octet-stream": {}
            }
          },
          "404": {
            "description": "Task or input file not found",
            "content": {
              "application/json": {
                "example": {
                  "detail": "Task(task_id): input file `file_name` was not found."
                }
              }
            }
          },
          "422": {
            "description": "Validation Error",
            "content": {
              "application/json": {
                "schema": {
                  "$ref": "#/components/schemas/HTTPValidationError"
                }
              }
            }
          }
        }
      }
    },
    "/vapi/tasks/results": {
      "get": {
        "tags": [
          "tasks"
        ],
        "summary": "Get Task Results",
        "description": "Retrieves the result file associated with a specific task and node ID.\n\nThis function searches for output files in the designated output directory that match the task and node identifiers.\n\n**Parameters:**\n\n- `task_id` (int): ID of the task.\n- `node_id` (int): ID of the node.\n- `batch_index` (int, optional): Index of the node result if the node produced more than one result.\n  - If set to 0 (default), the first result file is returned.\n  - If set to a positive integer, the corresponding result file index is returned.\n  - If set to -1, all results are returned as a ZIP archive.\n\n**Returns:**\n\n- `FileResponse`: The result file or a ZIP archive containing all result files if `batch_index` is -1.\n- `HTTPException`: If the task is not completed or the result file is not found.",
        "operationId": "get_task_results",
        "parameters": [
          {
            "name": "task_id",
            "in": "query",
            "required": true,
            "schema": {
              "type": "integer",
              "description": "ID of the task",
              "title": "Task Id"
            },
            "description": "ID of the task"
          },
          {
            "name": "node_id",
            "in": "query",
            "required": true,
            "schema": {
              "type": "integer",
              "description": "ID of the node",
              "title": "Node Id"
            },
            "description": "ID of the node"
          },
          {
            "name": "batch_index",
            "in": "query",
            "required": false,
            "schema": {
              "type": "integer",
              "description": "Optional index of the node result if the node produced more than one result. If set to -1, all results for the node are returned as a ZIP archive.",
              "default": 0,
              "title": "Batch Index"
            },
            "description": "Optional index of the node result if the node produced more than one result. If set to -1, all results for the node are returned as a ZIP archive."
          }
        ],
        "responses": {
          "200": {
            "description": "Successfully retrieved the result file",
            "content": {
              "application/json": {
                "schema": {}
              },
              "application/octet-stream": {}
            }
          },
          "400": {
            "description": "Task not completed",
            "content": {
              "application/json": {
                "example": {
                  "detail": "Task `task_id` is not completed yet."
                }
              }
            }
          },
          "404": {
            "description": "Task or result file not found",
            "content": {
              "application/json": {
                "example": {
                  "detail": "Missing result for task=`task_id` and node=`node_id`."
                }
              }
            }
          },
          "422": {
            "description": "Validation Error",
            "content": {
              "application/json": {
                "schema": {
                  "$ref": "#/components/schemas/HTTPValidationError"
                }
              }
            }
          }
        }
      },
      "put": {
        "tags": [
          "tasks"
        ],
        "summary": "Set Task Results",
        "description": "Saves the result files for a specific task on the server. This endpoint checks if the task exists\nand if the `worker` making the request has the authorization to upload results.\nIf the task is not found or unauthorized, a 404 HTTP error is raised.",
        "operationId": "set_task_results",
        "parameters": [
          {
            "name": "task_id",
            "in": "query",
            "required": true,
            "schema": {
              "type": "integer",
              "description": "The ID of the task to save results for",
              "title": "Task Id"
            },
            "description": "The ID of the task to save results for"
          }
        ],
        "requestBody": {
          "required": true,
          "content": {
            "application/x-www-form-urlencoded": {
              "schema": {
                "$ref": "#/components/schemas/Body_set_task_results"
              }
            }
          }
        },
        "responses": {
          "204": {
            "description": "Successfully saved task results"
          },
          "404": {
            "description": "Task not found",
            "content": {
              "application/json": {
                "example": {
                  "detail": "Task `{task_id}` was not found."
                }
              }
            }
          },
          "400": {
            "description": "Bad request",
            "content": {
              "application/json": {
                "example": {
                  "detail": "result_file.filename does not belong to task."
                }
              }
            }
          },
          "422": {
            "description": "Validation Error",
            "content": {
              "application/json": {
                "schema": {
                  "$ref": "#/components/schemas/HTTPValidationError"
                }
              }
            }
          }
        }
      }
    },
    "/vapi/tasks/queue": {
      "delete": {
        "tags": [
          "tasks"
        ],
        "summary": "Remove Tasks From Queue",
        "description": "Clears all unfinished tasks from the queue for a specific task name, scoped to the requesting user and group scope.\nChild tasks are ignored and not removed from the queue.",
        "operationId": "remove_tasks_from_queue",
        "parameters": [
          {
            "name": "name",
            "in": "query",
            "required": true,
            "schema": {
              "type": "string",
              "description": "Name of the task to clear unfinished tasks from the queue",
              "title": "Name"
            },
            "description": "Name of the task to clear unfinished tasks from the queue"
          },
          {
            "name": "group_scope",
            "in": "query",
            "required": false,
            "schema": {
              "type": "integer",
              "description": "Optional group scope to filter tasks only belonging to a specific group. Defaults to 1.",
              "default": 1,
              "title": "Group Scope"
            },
            "description": "Optional group scope to filter tasks only belonging to a specific group. Defaults to 1."
          }
        ],
        "responses": {
          "204": {
            "description": "Successfully cleared unfinished tasks from the queue"
          },
          "422": {
            "description": "Validation Error",
            "content": {
              "application/json": {
                "schema": {
                  "$ref": "#/components/schemas/HTTPValidationError"
                }
              }
            }
          }
        }
      }
    },
    "/vapi/tasks/queue/{task_id}": {
      "delete": {
        "tags": [
          "tasks"
        ],
        "summary": "Remove Task From Queue",
        "description": "Removes a specific unfinished task from the queue using the task ID.",
        "operationId": "remove_task_from_queue",
        "parameters": [
          {
            "name": "task_id",
            "in": "path",
            "required": true,
            "schema": {
              "type": "integer",
              "title": "Task Id"
            }
          }
        ],
        "responses": {
          "204": {
            "description": "Successfully removed the unfinished task from the queue"
          },
          "404": {
            "description": "Task not found",
            "content": {
              "application/json": {
                "example": {
                  "detail": "Task `{task_id}` was not found."
                }
              }
            }
          },
          "422": {
            "description": "Validation Error",
            "content": {
              "application/json": {
                "schema": {
                  "$ref": "#/components/schemas/HTTPValidationError"
                }
              }
            }
          }
        }
      }
    },
    "/vapi/tasks/next": {
      "post": {
        "tags": [
          "tasks"
        ],
        "summary": "Get Next Task",
        "description": "Retrieves an incomplete task for a `worker` to process. Workers provide a list of tasks names they can handle\nand optionally the name of the last task they were working on to prioritize similar types of tasks. If a\nworker is associated with an admin account, it can retrieve tasks regardless of user assignment; otherwise,\nit retrieves only those assigned to the user.",
        "operationId": "get_next_task",
        "requestBody": {
          "content": {
            "application/json": {
              "schema": {
                "$ref": "#/components/schemas/Body_get_next_task"
              }
            }
          },
          "required": true
        },
        "responses": {
          "200": {
            "description": "Successfully retrieved the task for the worker",
            "content": {
              "application/json": {
                "schema": {}
              }
            }
          },
          "204": {
            "description": "No incomplete tasks available for the worker"
          },
          "422": {
            "description": "Validation Error",
            "content": {
              "application/json": {
                "schema": {
                  "$ref": "#/components/schemas/HTTPValidationError"
                }
              }
            }
          }
        }
      }
    },
    "/vapi/tasks/lock": {
      "delete": {
        "tags": [
          "tasks"
        ],
        "summary": "Remove Task Lock",
        "description": "Unlocks a task specified by the `task_id`. This endpoint checks if the task exists\nand if the `worker` making the request has the authorization to unlock it.\nIf the task is not found or unauthorized, a 404 HTTP error is raised.",
        "operationId": "remove_task_lock",
        "parameters": [
          {
            "name": "task_id",
            "in": "query",
            "required": true,
            "schema": {
              "type": "integer",
              "description": "The ID of the task to remove the lock from",
              "title": "Task Id"
            },
            "description": "The ID of the task to remove the lock from"
          }
        ],
        "responses": {
          "204": {
            "description": "Successfully removed task lock"
          },
          "404": {
            "description": "Task not found",
            "content": {
              "application/json": {
                "example": {
                  "detail": "Task `{task_id}` was not found."
                }
              }
            }
          },
          "422": {
            "description": "Validation Error",
            "content": {
              "application/json": {
                "schema": {
                  "$ref": "#/components/schemas/HTTPValidationError"
                }
              }
            }
          }
        }
      }
    },
    "/vapi/tasks/update": {
      "put": {
        "tags": [
          "tasks"
        ],
        "summary": "Update Task Info",
        "description": "Updates the information of a task specified by `task_id`. Only tasks that have not yet started (progress == 0.0)\ncan be updated. Currently, only the `priority` field can be updated.\n\nThe `priority` parameter must not exceed 15.\n\nAccess is restricted to the task owner or an administrator.",
        "operationId": "update_task_info",
        "parameters": [
          {
            "name": "task_id",
            "in": "query",
            "required": true,
            "schema": {
              "type": "integer",
              "description": "ID of the task to update",
              "title": "Task Id"
            },
            "description": "ID of the task to update"
          }
        ],
        "requestBody": {
          "required": true,
          "content": {
            "application/json": {
              "schema": {
                "$ref": "#/components/schemas/TaskUpdateRequest",
                "description": "Fields to update"
              }
            }
          }
        },
        "responses": {
          "204": {
            "description": "Successfully updated the task"
          },
          "400": {
            "description": "Bad Request",
            "content": {
              "application/json": {
                "examples": {
                  "Task started": {
                    "summary": "Task already started",
                    "value": {
                      "detail": "Task `{task_id}` cannot be updated because it has already started."
                    }
                  },
                  "Invalid priority": {
                    "summary": "Invalid priority",
                    "value": {
                      "detail": "Priority cannot be greater than 15."
                    }
                  },
                  "No fields": {
                    "summary": "No fields to update",
                    "value": {
                      "detail": "No valid fields to update."
                    }
                  }
                }
              }
            }
          },
          "404": {
            "description": "Task not found",
            "content": {
              "application/json": {
                "example": {
                  "detail": "Task `{task_id}` was not found."
                }
              }
            }
          },
          "422": {
            "description": "Validation Error",
            "content": {
              "application/json": {
                "schema": {
                  "$ref": "#/components/schemas/HTTPValidationError"
                }
              }
            }
          }
        }
      }
    },
    "/vapi/workers/info": {
      "get": {
        "tags": [
          "workers"
        ],
        "summary": "Get Info",
        "description": "Fetches details about workers including their system and device information.\nThis endpoint allows filtering of workers based on their last active status and can also\nretrieve information for a specific worker if a worker ID is provided.\nUseful for monitoring and managing worker resources in distributed computing environments.",
        "operationId": "get_info",
        "parameters": [
          {
            "name": "last_seen_interval",
            "in": "query",
            "required": false,
            "schema": {
              "type": "integer",
              "description": "The time interval in seconds within which workers must have marked themselves active. If specified, only workers who have reported activity within this interval will be returned.",
              "default": 0,
              "title": "Last Seen Interval"
            },
            "description": "The time interval in seconds within which workers must have marked themselves active. If specified, only workers who have reported activity within this interval will be returned."
          },
          {
            "name": "worker_id",
            "in": "query",
            "required": false,
            "schema": {
              "type": "string",
              "description": "An optional worker ID to retrieve details for a specific worker.",
              "default": "",
              "title": "Worker Id"
            },
            "description": "An optional worker ID to retrieve details for a specific worker."
          }
        ],
        "responses": {
          "200": {
            "description": "Successful Response",
            "content": {
              "application/json": {
                "schema": {
                  "type": "array",
                  "items": {
                    "$ref": "#/components/schemas/WorkerDetails"
                  },
                  "title": "Response Get Info"
                }
              }
            }
          },
          "422": {
            "description": "Validation Error",
            "content": {
              "application/json": {
                "schema": {
                  "$ref": "#/components/schemas/HTTPValidationError"
                }
              }
            }
          }
        }
      }
    },
    "/vapi/workers/tasks": {
      "post": {
        "tags": [
          "workers"
        ],
        "summary": "Set Tasks To Process",
        "description": "Sets the tasks that a worker can work on. An empty list indicates that all tasks are allowed.\nThe administrator can set `tasks_to_give` for all workers, users only for their own.",
        "operationId": "set_tasks_to_process",
        "requestBody": {
          "content": {
            "application/json": {
              "schema": {
                "$ref": "#/components/schemas/Body_set_tasks_to_process"
              }
            }
          },
          "required": true
        },
        "responses": {
          "204": {
            "description": "Worker tasks set successfully"
          },
          "404": {
            "description": "Worker not found",
            "content": {
              "application/json": {
                "example": {
                  "detail": "Can't find `worker_id` worker."
                }
              }
            }
          },
          "422": {
            "description": "Validation Error",
            "content": {
              "application/json": {
                "schema": {
                  "$ref": "#/components/schemas/HTTPValidationError"
                }
              }
            }
          }
        }
      }
    }
  },
  "components": {
    "schemas": {
      "AIResourceModel": {
        "properties": {
          "name": {
            "type": "string",
            "title": "Name",
            "description": "Unique name of the model."
          },
          "types": {
            "items": {
              "type": "string"
            },
            "type": "array",
            "title": "Types",
            "description": "ComfyUI model types to which model belongs(e.g 'checkpoints', 'loras').",
            "default": []
          },
          "filename": {
            "type": "string",
            "title": "Filename",
            "description": "Overridden file name under which the model should be stored in the file system.",
            "default": ""
          },
          "url": {
            "type": "string",
            "title": "Url",
            "description": "URL from which the model can be downloaded."
          },
          "homepage": {
            "type": "string",
            "title": "Homepage",
            "description": "Webpage with detailed information about the model.",
            "default": ""
          },
          "hash": {
            "type": "string",
            "title": "Hash",
            "description": "SHA256 hash of the model file for integrity verification."
          },
          "hashes": {
            "type": "object",
            "title": "Hashes",
            "description": "For archives, may contain filename:hash pairs for integrity checks after the archive is deleted.",
            "default": {}
          },
          "regexes": {
            "items": {
              "type": "object"
            },
            "type": "array",
            "title": "Regexes",
            "description": "List of regex patterns that dynamically resolve model details based on workflow configurations.",
            "default": []
          },
          "gated": {
            "type": "boolean",
            "title": "Gated",
            "description": "Flag showing is the model closed to public access.",
            "default": false
          },
          "file_size": {
            "type": "integer",
            "title": "File Size",
            "description": "The size of the model file in bytes."
          },
          "installed": {
            "anyOf": [
              {
                "type": "boolean"
              },
              {
                "type": "null"
              }
            ],
            "title": "Installed",
            "description": "Flag indicating whether the model is already installed. Currently, this field is populated only by the `/flows/installed` and `/flows/not-installed` endpoints."
          }
        },
        "type": "object",
        "required": [
          "name",
          "url",
          "hash",
          "file_size"
        ],
        "title": "AIResourceModel",
        "description": "Represents an AI model resource within a Flow.\n\nThis model provides a structured way to handle AI\nmodels that are integral to workflows, ensuring that each model can be dynamically\nresolved, downloaded, and verified before use."
      },
      "Body_autoconfigure_model_folders": {
        "properties": {
          "models_dir": {
            "type": "string",
            "title": "Models Dir",
            "description": "The default folder for models."
          }
        },
        "type": "object",
        "required": [
          "models_dir"
        ],
        "title": "Body_autoconfigure_model_folders"
      },
      "Body_get_next_task": {
        "properties": {
          "worker_details": {
            "$ref": "#/components/schemas/WorkerDetailsRequest"
          },
          "tasks_names": {
            "items": {
              "type": "string"
            },
            "type": "array",
            "title": "Tasks Names",
            "description": "List of task names the worker can handle"
          },
          "last_task_name": {
            "type": "string",
            "title": "Last Task Name",
            "description": "Optional name of the last task the worker was working on",
            "default": ""
          }
        },
        "type": "object",
        "required": [
          "worker_details",
          "tasks_names"
        ],
        "title": "Body_get_next_task"
      },
      "Body_install_from_file": {
        "properties": {
          "flow_file": {
            "type": "string",
            "format": "binary",
            "title": "Flow File",
            "description": "The ComfyUI workflow file to be uploaded and installed"
          }
        },
        "type": "object",
        "required": [
          "flow_file"
        ],
        "title": "Body_install_from_file"
      },
      "Body_set_global": {
        "properties": {
          "key": {
            "type": "string",
            "title": "Key",
            "description": "The key of the setting to update"
          },
          "value": {
            "type": "string",
            "title": "Value",
            "description": "The value of the setting to update, or an empty string to delete the setting"
          },
          "sensitive": {
            "type": "boolean",
            "title": "Sensitive",
            "description": "Flag that determines whether the value can be available to users or not"
          }
        },
        "type": "object",
        "required": [
          "key",
          "value",
          "sensitive"
        ],
        "title": "Body_set_global"
      },
      "Body_set_task_results": {
        "properties": {
          "files": {
            "items": {
              "type": "string",
              "format": "binary"
            },
            "type": "array",
            "title": "Files",
            "description": "List of result files to save"
          }
        },
        "type": "object",
        "required": [
          "files"
        ],
        "title": "Body_set_task_results"
      },
      "Body_set_tasks_to_process": {
        "properties": {
          "worker_id": {
            "type": "string",
            "title": "Worker Id",
            "description": "ID of the worker"
          },
          "tasks_to_give": {
            "items": {
              "type": "string"
            },
            "type": "array",
            "title": "Tasks To Give",
            "description": "List of tasks the worker can handle"
          }
        },
        "type": "object",
        "required": [
          "worker_id",
          "tasks_to_give"
        ],
        "title": "Body_set_tasks_to_process"
      },
      "Body_set_user": {
        "properties": {
          "key": {
            "type": "string",
            "title": "Key",
            "description": "The key of the setting to update"
          },
          "value": {
            "type": "string",
            "title": "Value",
            "description": "The value of the setting to update, or an empty string to delete the setting"
          }
        },
        "type": "object",
        "required": [
          "key",
          "value"
        ],
        "title": "Body_set_user"
      },
      "Body_update_task_progress": {
        "properties": {
          "worker_details": {
            "$ref": "#/components/schemas/WorkerDetailsRequest"
          },
          "task_id": {
            "type": "integer",
            "title": "Task Id",
            "description": "ID of the task to update progress for"
          },
          "progress": {
            "type": "number",
            "title": "Progress",
            "description": "Progress percentage of the task"
          },
          "execution_time": {
            "type": "number",
            "title": "Execution Time",
            "description": "Execution time of the task in seconds"
          },
          "error": {
            "type": "string",
            "title": "Error",
            "description": "Error message if any",
            "default": ""
          },
          "execution_details": {
            "anyOf": [
              {
                "$ref": "#/components/schemas/ExecutionDetails"
              },
              {
                "type": "null"
              }
            ]
          }
        },
        "type": "object",
        "required": [
          "worker_details",
          "task_id",
          "progress",
          "execution_time"
        ],
        "title": "Body_update_task_progress"
      },
      "ComfyEngineDetails": {
        "properties": {
          "disable_smart_memory": {
            "anyOf": [
              {
                "type": "boolean"
              },
              {
                "type": "null"
              }
            ],
            "title": "Disable Smart Memory",
            "description": "Flag indicating whether ComfyUI '--disable-smart-memory' is enabled."
          },
          "vram_state": {
            "anyOf": [
              {
                "type": "string"
              },
              {
                "type": "null"
              }
            ],
            "title": "Vram State",
            "description": "Current VRAM management mode used by ComfyUI."
          }
        },
        "type": "object",
        "title": "ComfyEngineDetails",
        "description": "Performance options that ComfyUI is running with."
      },
      "ComfyUIFolderPath": {
        "properties": {
          "full_path": {
            "type": "string",
            "title": "Full Path",
            "description": "The full filesystem path of the folder."
          },
          "create_time": {
            "type": "string",
            "format": "date-time",
            "title": "Create Time",
            "description": "The folder's creation time as a datetime object."
          },
          "total_size": {
            "type": "integer",
            "title": "Total Size",
            "description": "The total size of the folder in bytes."
          }
        },
        "type": "object",
        "required": [
          "full_path",
          "create_time",
          "total_size"
        ],
        "title": "ComfyUIFolderPath",
        "description": "Represents a folder path in ComfyUI with metadata, including modification options, creation time, and size."
      },
      "ComfyUIFolderPaths": {
        "properties": {
          "folders": {
            "additionalProperties": {
              "items": {
                "$ref": "#/components/schemas/ComfyUIFolderPath"
              },
              "type": "array"
            },
            "type": "object",
            "title": "Folders",
            "description": "A mapping of folder keys to a list of folder paths with metadata."
          }
        },
        "type": "object",
        "required": [
          "folders"
        ],
        "title": "ComfyUIFolderPaths",
        "description": "Represents a mapping of folder keys to their corresponding folder paths and metadata."
      },
      "CustomLoraDefinition": {
        "properties": {
          "name": {
            "type": "string",
            "title": "Name",
            "description": "Unique name of the model."
          },
          "types": {
            "items": {
              "type": "string"
            },
            "type": "array",
            "title": "Types",
            "description": "ComfyUI model types to which model belongs(e.g 'checkpoints', 'loras').",
            "default": []
          },
          "filename": {
            "type": "string",
            "title": "Filename",
            "description": "Overridden file name under which the model should be stored in the file system.",
            "default": ""
          },
          "url": {
            "type": "string",
            "title": "Url",
            "description": "URL from which the model can be downloaded."
          },
          "homepage": {
            "type": "string",
            "title": "Homepage",
            "description": "Webpage with detailed information about the model.",
            "default": ""
          },
          "hash": {
            "type": "string",
            "title": "Hash",
            "description": "SHA256 hash of the model file for integrity verification."
          },
          "hashes": {
            "type": "object",
            "title": "Hashes",
            "description": "For archives, may contain filename:hash pairs for integrity checks after the archive is deleted.",
            "default": {}
          },
          "regexes": {
            "items": {
              "type": "object"
            },
            "type": "array",
            "title": "Regexes",
            "description": "List of regex patterns that dynamically resolve model details based on workflow configurations.",
            "default": []
          },
          "gated": {
            "type": "boolean",
            "title": "Gated",
            "description": "Flag showing is the model closed to public access.",
            "default": false
          },
          "file_size": {
            "type": "integer",
            "title": "File Size",
            "description": "The size of the model file in bytes."
          },
          "installed": {
            "anyOf": [
              {
                "type": "boolean"
              },
              {
                "type": "null"
              }
            ],
            "title": "Installed",
            "description": "Flag indicating whether the model is already installed. Currently, this field is populated only by the `/flows/installed` and `/flows/not-installed` endpoints."
          },
          "strength_model": {
            "type": "number",
            "title": "Strength Model",
            "description": "Default strength of the LoRA model.",
            "default": 1.0
          },
          "display_name": {
            "type": "string",
            "title": "Display Name",
            "description": "Text to display for the LoRA slider.",
            "default": ""
          },
          "trigger_words": {
            "items": {
              "type": "string"
            },
            "type": "array",
            "title": "Trigger Words",
            "description": "List of words to trigger the LoRA.",
            "default": []
          },
          "node_id": {
            "type": "string",
            "title": "Node Id",
            "description": "ComfyUI Node ID from which this definition was created."
          }
        },
        "type": "object",
        "required": [
          "name",
          "url",
          "hash",
          "file_size",
          "node_id"
        ],
        "title": "CustomLoraDefinition",
        "description": "Definition of custom LoRA added to the flow. Backend will automatically generate inputs for it."
      },
      "CustomLoraDefinitionRequest": {
        "properties": {
          "strength_model": {
            "type": "number",
            "title": "Strength Model",
            "description": "Default strength of the LoRA model.",
            "default": 1.0
          },
          "display_name": {
            "type": "string",
            "title": "Display Name",
            "description": "Text to display for the LoRA slider."
          },
          "model_url": {
            "type": "string",
            "title": "Model Url",
            "description": "The CivitAI URL for this model, allowing to embed this model in Flow."
          }
        },
        "type": "object",
        "required": [
          "display_name",
          "model_url"
        ],
        "title": "CustomLoraDefinitionRequest",
        "description": "Represents a custom LoRA model to be embedded in the flow."
      },
      "ExecutionDetails": {
        "properties": {
          "disable_smart_memory": {
            "anyOf": [
              {
                "type": "boolean"
              },
              {
                "type": "null"
              }
            ],
            "title": "Disable Smart Memory",
            "description": "Flag indicating whether ComfyUI '--disable-smart-memory' is enabled."
          },
          "vram_state": {
            "anyOf": [
              {
                "type": "string"
              },
              {
                "type": "null"
              }
            ],
            "title": "Vram State",
            "description": "Current VRAM management mode used by ComfyUI."
          },
          "nodes_profiling": {
            "anyOf": [
              {
                "items": {
                  "$ref": "#/components/schemas/NodeProfiling"
                },
                "type": "array"
              },
              {
                "type": "null"
              }
            ],
            "title": "Nodes Profiling",
            "description": "Profiling information for each node in the workflow."
          },
          "max_memory_usage": {
            "anyOf": [
              {
                "type": "number"
              },
              {
                "type": "null"
              }
            ],
            "title": "Max Memory Usage",
            "description": "Maximum GPU memory usage during task execution in MB."
          },
          "nodes_execution_time": {
            "anyOf": [
              {
                "type": "number"
              },
              {
                "type": "null"
              }
            ],
            "title": "Nodes Execution Time",
            "description": "Execution time of all ComfyUI nodes in the workflow in seconds."
          }
        },
        "type": "object",
        "title": "ExecutionDetails",
        "description": "Contains profiling information for the entire task execution."
      },
      "ExtraFlags": {
        "properties": {
          "profiler_execution": {
            "type": "boolean",
            "title": "Profiler Execution",
            "description": "Enable profiling for this task execution.",
            "default": false
          },
          "unload_models": {
            "type": "boolean",
            "title": "Unload Models",
            "description": "Unload all models before task execution.",
            "default": false
          }
        },
        "type": "object",
        "title": "ExtraFlags",
        "description": "Additional options and flags that modify how the task is executed."
      },
      "Flow": {
        "properties": {
          "name": {
            "type": "string",
            "title": "Name",
            "description": "The unique identifier of the flow."
          },
          "display_name": {
            "type": "string",
            "title": "Display Name",
            "description": "The user-friendly name of the flow."
          },
          "description": {
            "type": "string",
            "title": "Description",
            "description": "A brief explanation of the flow's purpose and functionality.",
            "default": ""
          },
          "author": {
            "type": "string",
            "title": "Author",
            "description": "The creator or maintainer of the flow."
          },
          "homepage": {
            "type": "string",
            "title": "Homepage",
            "description": "A URL to the flow's homepage or the author's website.",
            "default": ""
          },
          "license": {
            "type": "string",
            "title": "License",
            "description": "The type of license under which the flow is made available.",
            "default": ""
          },
          "documentation": {
            "type": "string",
            "title": "Documentation",
            "description": "A URL linking to detailed documentation for the flow.",
            "default": ""
          },
          "tags": {
            "items": {
              "type": "string"
            },
            "type": "array",
            "title": "Tags",
            "description": "Tags describing this flow.",
            "default": []
          },
          "sub_flows": {
            "items": {
              "$ref": "#/components/schemas/SubFlow"
            },
            "type": "array",
            "title": "Sub Flows",
            "description": "A list of subflows derived from this flow, allowing customization or extension.",
            "default": []
          },
          "models": {
            "items": {
              "$ref": "#/components/schemas/AIResourceModel"
            },
            "type": "array",
            "title": "Models",
            "description": "A list of models used by the ComfyUI workflow.",
            "default": []
          },
          "input_params": {
            "items": {
              "type": "object"
            },
            "type": "array",
            "title": "Input Params",
            "description": "Initial set of parameters required to launch the flow, potentially modifiable by subflows."
          },
          "version": {
            "type": "string",
            "title": "Version",
            "description": "Internal version of the flow in major.minor format.",
            "default": ""
          },
          "requires": {
            "items": {
              "type": "string"
            },
            "type": "array",
            "title": "Requires",
            "description": "Required external workflow dependencies.",
            "default": []
          },
          "private": {
            "type": "boolean",
            "title": "Private",
            "description": "Whether the workflow is missing from the `FLOWS_CATALOG_URL`",
            "default": false
          },
          "new_version_available": {
            "type": "string",
            "title": "New Version Available",
            "description": "If not empty, contains the new version of the workflow.",
            "default": ""
          },
          "is_seed_supported": {
            "type": "boolean",
            "title": "Is Seed Supported",
            "description": "Flag determining if 'Random Seed' input will be displayed in the UI.",
            "default": true
          },
          "is_count_supported": {
            "type": "boolean",
            "title": "Is Count Supported",
            "description": "Flag determining if 'Number of images' input will be displayed in the UI.",
            "default": true
          },
          "is_translations_supported": {
            "type": "boolean",
            "title": "Is Translations Supported",
            "description": "Flag that determines whether Flow supports prompt translations.",
            "default": false
          },
          "is_macos_supported": {
            "type": "boolean",
            "title": "Is Macos Supported",
            "description": "Flag indicating whether the macOS PyTorch version can correctly run this flow.",
            "default": true
          },
          "is_supported_by_workers": {
            "type": "boolean",
            "title": "Is Supported By Workers",
            "description": "Flag indicating if this flow can run on workers based on their capabilities.",
            "default": true
          },
          "required_memory_gb": {
            "type": "number",
            "title": "Required Memory Gb",
            "description": "Minimum amount of memory (in gigabytes) required to execute this flow.",
            "default": 0.0
          },
          "lora_connect_points": {
            "additionalProperties": {
              "$ref": "#/components/schemas/LoraConnectionPoint"
            },
            "type": "object",
            "title": "Lora Connect Points",
            "description": "Connection points in the flow where LoRAs can be dynamically integrated, enabling the addition of custom LoRAs at specific locations. Key is a unique ID that used to reference specific connection during Flow editing.",
            "default": {}
          }
        },
        "type": "object",
        "required": [
          "name",
          "display_name",
          "author",
          "input_params"
        ],
        "title": "Flow",
        "description": "Flows serve as add-ons to ComfyUI workflows, determining the parameters to be displayed and populated.\nThey also allow for the modification of ComfyUI workflow behavior based on incoming parameters."
      },
      "FlowCloneRequest": {
        "properties": {
          "original_flow_name": {
            "type": "string",
            "title": "Original Flow Name",
            "description": "Name of the installed flow to clone from."
          },
          "new_name": {
            "type": "string",
            "title": "New Name",
            "description": "New internal name for the cloned flow (must be unique)."
          },
          "new_display_name": {
            "type": "string",
            "title": "New Display Name",
            "description": "New display name for UI presentation."
          },
          "description": {
            "anyOf": [
              {
                "type": "string"
              },
              {
                "type": "null"
              }
            ],
            "title": "Description",
            "description": "Optional updated description of the new flow."
          },
          "license": {
            "anyOf": [
              {
                "type": "string"
              },
              {
                "type": "null"
              }
            ],
            "title": "License",
            "description": "Optional updated license for the new flow."
          },
          "required_memory_gb": {
            "anyOf": [
              {
                "type": "number"
              },
              {
                "type": "null"
              }
            ],
            "title": "Required Memory Gb",
            "description": "Optional updated memory requirement in GB."
          },
          "version": {
            "anyOf": [
              {
                "type": "string"
              },
              {
                "type": "null"
              }
            ],
            "title": "Version",
            "description": "Optional updated version number."
          },
          "lora_connection_points": {
            "anyOf": [
              {
                "additionalProperties": {
                  "items": {
                    "$ref": "#/components/schemas/CustomLoraDefinitionRequest"
                  },
                  "type": "array"
                },
                "type": "object"
              },
              {
                "type": "null"
              }
            ],
            "title": "Lora Connection Points",
            "description": "Optional LoRA connection points for the new flow. These should align with the connection points defined in the original flow."
          }
        },
        "type": "object",
        "required": [
          "original_flow_name",
          "new_name",
          "new_display_name"
        ],
        "title": "FlowCloneRequest",
        "description": "Represents the data required to clone and modify an existing flow.\n\nThis model is used to create a new flow by copying from an existing one\nand optionally updating its metadata, LoRA connection points, or other attributes.\nIt allows for targeted customization while preserving the base functionality of the original flow."
      },
      "FlowProgressInstall": {
        "properties": {
          "name": {
            "type": "string",
            "title": "Name",
            "description": "The name of the flow being installed."
          },
          "flow": {
            "anyOf": [
              {
                "$ref": "#/components/schemas/Flow"
              },
              {
                "type": "null"
              }
            ],
            "description": "Parsed information about Flow in Visionatrix format."
          },
          "flow_comfy": {
            "type": "object",
            "title": "Flow Comfy",
            "description": "The ComfyUI workflow which are installed."
          },
          "progress": {
            "type": "number",
            "title": "Progress",
            "description": "The current progress of the installation, ranging from 0 to 100."
          },
          "error": {
            "type": "string",
            "title": "Error",
            "description": "Details of any error encountered during the installation process.",
            "default": ""
          },
          "started_at": {
            "type": "string",
            "format": "date-time",
            "title": "Started At",
            "description": "Timestamp when the installation process started."
          },
          "updated_at": {
            "type": "string",
            "format": "date-time",
            "title": "Updated At",
            "description": "Timestamp of the last update to the installation progress."
          }
        },
        "type": "object",
        "required": [
          "name",
          "flow_comfy",
          "progress",
          "started_at",
          "updated_at"
        ],
        "title": "FlowProgressInstall",
        "description": "Represents the progress status of a flow installation process."
      },
      "HTTPValidationError": {
        "properties": {
          "detail": {
            "items": {
              "$ref": "#/components/schemas/ValidationError"
            },
            "type": "array",
            "title": "Detail"
          }
        },
        "type": "object",
        "title": "HTTPValidationError"
      },
      "LoraConnectionPoint": {
        "properties": {
          "description": {
            "type": "string",
            "title": "Description",
            "description": "A brief description of the functionality or purpose of this connection point for integrating LoRAs into the flow.",
            "default": ""
          },
          "base_model_type": {
            "type": "string",
            "title": "Base Model Type",
            "description": "Specifies the base model type in the CivitAI format that is compatible with this connection point, allowing the UI to filter applicable LoRAs."
          },
          "connected_loras": {
            "items": {
              "$ref": "#/components/schemas/CustomLoraDefinition"
            },
            "type": "array",
            "title": "Connected Loras",
            "description": "A list of LoRAs that are currently connected to this point in the flow.",
            "default": []
          }
        },
        "type": "object",
        "required": [
          "base_model_type"
        ],
        "title": "LoraConnectionPoint",
        "description": "Represents a connection point in the flow where LoRAs can be added.\nProvides details necessary for the UI to manage dynamic LoRA integration within the flow."
      },
      "NodeProfiling": {
        "properties": {
          "execution_time": {
            "type": "number",
            "title": "Execution Time",
            "description": "Execution time of the node in seconds."
          },
          "gpu_memory_usage": {
            "type": "number",
            "title": "Gpu Memory Usage",
            "description": "GPU memory consumed by the node in MB."
          },
          "class_type": {
            "type": "string",
            "title": "Class Type",
            "description": "Class type of the node."
          },
          "title": {
            "type": "string",
            "title": "Title",
            "description": "Title of the node."
          },
          "node_id": {
            "type": "string",
            "title": "Node Id",
            "description": "Unique identifier of the node."
          }
        },
        "type": "object",
        "required": [
          "execution_time",
          "gpu_memory_usage",
          "class_type",
          "title",
          "node_id"
        ],
        "title": "NodeProfiling",
        "description": "Represents profiling information for a single node in the workflow."
      },
      "OllamaModelItem": {
        "properties": {
          "model": {
            "type": "string",
            "title": "Model",
            "description": "Name of the model."
          },
          "size": {
            "type": "integer",
            "title": "Size",
            "description": "Size of the model file in bytes."
          },
          "modified_at": {
            "type": "number",
            "title": "Modified At",
            "description": "Unix timestamp of the last modification time of the model file."
          }
        },
        "type": "object",
        "required": [
          "model",
          "size",
          "modified_at"
        ],
        "title": "OllamaModelItem",
        "description": "Represents a single model file on the Ollama server."
      },
      "OrphanModel": {
        "properties": {
          "path": {
            "type": "string",
            "title": "Path",
            "description": "The relative path of the orphaned model file within 'models_dir' directory."
          },
          "full_path": {
            "type": "string",
            "title": "Full Path",
            "description": "Full path to the orphaned model file."
          },
          "size": {
            "type": "integer",
            "title": "Size",
            "description": "Size of the orphaned model file in bytes."
          },
          "creation_time": {
            "type": "number",
            "title": "Creation Time",
            "description": "The file's creation time in seconds."
          },
          "res_model": {
            "anyOf": [
              {
                "$ref": "#/components/schemas/AIResourceModel"
              },
              {
                "type": "null"
              }
            ],
            "description": "AIResourceModel describing the file, if any matches."
          },
          "possible_flows": {
            "items": {
              "$ref": "#/components/schemas/Flow"
            },
            "type": "array",
            "title": "Possible Flows",
            "description": "List of possible flows that could potentially use this model.",
            "default": []
          }
        },
        "type": "object",
        "required": [
          "path",
          "full_path",
          "size",
          "creation_time"
        ],
        "title": "OrphanModel",
        "description": "Represents an orphaned model file that is not associated with any currently installed flow.\n\nThis model provides detailed information about the orphaned file, including its\nsize, potential usage in flows, and any matching AIResourceModel, if available."
      },
      "SubFlow": {
        "properties": {
          "display_name": {
            "type": "string",
            "title": "Display Name",
            "description": "The new display name when this subflow's parameters are used."
          },
          "type": {
            "type": "string",
            "title": "Type",
            "description": "The type of object this subflow is applicable to, e.g., 'image', 'image-inpaint' or 'video'."
          },
          "input_params": {
            "items": {
              "type": "object"
            },
            "type": "array",
            "title": "Input Params",
            "description": "List of input parameters specific to this subflow, replacing the original flow's parameters.",
            "default": []
          }
        },
        "type": "object",
        "required": [
          "display_name",
          "type"
        ],
        "title": "SubFlow",
        "description": "A SubFlow modifies or extends a Flow by overwriting certain parameters like display_name and input_params."
      },
      "TaskCreationWithFullParams": {
        "properties": {
          "group_scope": {
            "type": "integer",
            "maximum": 255.0,
            "minimum": 1.0,
            "title": "Group Scope",
            "description": "Group number to which task should be assigned.",
            "default": 1
          },
          "priority": {
            "type": "integer",
            "maximum": 15.0,
            "minimum": 0.0,
            "title": "Priority",
            "description": "Execution priority. Higher numbers indicate higher priority.",
            "default": 0
          },
          "child_task": {
            "type": "integer",
            "title": "Child Task",
            "description": "Int boolean indicating whether to create a relation between tasks",
            "default": 0
          },
          "webhook_url": {
            "type": "string",
            "title": "Webhook Url",
            "description": "Optional. URL to call when task state changes. Leave empty if not needed or if using `/progress` or `/progress-summary` endpoints.",
            "default": ""
          },
          "webhook_headers": {
            "type": "string",
            "title": "Webhook Headers",
            "description": "Optional. Headers for webhook URL as an encoded JSON string. Used only when `webhook_url` is set.",
            "default": ""
          },
          "seed": {
            "type": "integer",
            "title": "Seed",
            "description": "The `seed` parameter for reproducing the results of workflows.",
            "default": 1
          },
          "count": {
            "type": "integer",
            "minimum": 1.0,
            "title": "Count",
            "description": "Number of tasks to be created.",
            "default": 1
          },
          "translate": {
            "type": "integer",
            "title": "Translate",
            "description": "Should the prompt be translated if auto-translation option is enabled.",
            "default": 0
          }
        },
        "type": "object",
        "title": "TaskCreationWithFullParams"
      },
      "TaskDetails": {
        "properties": {
          "task_id": {
            "type": "integer",
            "title": "Task Id",
            "description": "Unique identifier of the task."
          },
          "priority": {
            "type": "integer",
            "title": "Priority",
            "description": "Local task priority, from 0 to 15. Default is 0.",
            "default": 0
          },
          "progress": {
            "type": "number",
            "title": "Progress",
            "description": "Progress from 0 to 100, task results are only available once progress reaches 100."
          },
          "error": {
            "type": "string",
            "title": "Error",
            "description": "If this field is not empty, it indicates an error that occurred during task execution."
          },
          "name": {
            "type": "string",
            "title": "Name",
            "description": "The unique identifier of the flow."
          },
          "input_params": {
            "type": "object",
            "title": "Input Params",
            "description": "Incoming textual parameters based on which the ComfyUI workflow was generated."
          },
          "outputs": {
            "items": {
              "$ref": "#/components/schemas/TaskDetailsOutput"
            },
            "type": "array",
            "title": "Outputs",
            "description": "ComfyUI nodes from which results can be retrieved."
          },
          "input_files": {
            "items": {
              "$ref": "#/components/schemas/TaskDetailsInput"
            },
            "type": "array",
            "title": "Input Files",
            "description": "Incoming file parameters based on which the ComfyUI workflow was generated."
          },
          "locked_at": {
            "anyOf": [
              {
                "type": "string",
                "format": "date-time"
              },
              {
                "type": "null"
              }
            ],
            "title": "Locked At",
            "description": "Lock time if task is locked."
          },
          "worker_id": {
            "anyOf": [
              {
                "type": "string"
              },
              {
                "type": "null"
              }
            ],
            "title": "Worker Id",
            "description": "Unique identifier of the worker working on the task."
          },
          "execution_time": {
            "type": "number",
            "title": "Execution Time",
            "description": "Execution time of the ComfyUI workflow in seconds."
          },
          "group_scope": {
            "type": "integer",
            "title": "Group Scope",
            "description": "Group number to which task is assigned.",
            "default": 1
          },
          "parent_task_id": {
            "anyOf": [
              {
                "type": "integer"
              },
              {
                "type": "null"
              }
            ],
            "title": "Parent Task Id",
            "description": "Parent task ID if is a child task."
          },
          "parent_task_node_id": {
            "anyOf": [
              {
                "type": "integer"
              },
              {
                "type": "null"
              }
            ],
            "title": "Parent Task Node Id",
            "description": "Parent task Node ID if is a child task."
          },
          "child_tasks": {
            "items": {
              "$ref": "#/components/schemas/TaskDetailsShort"
            },
            "type": "array",
            "title": "Child Tasks",
            "description": "List of child tasks of type `TaskDetailsShort` if any.",
            "default": []
          },
          "translated_input_params": {
            "anyOf": [
              {
                "type": "object"
              },
              {
                "type": "null"
              }
            ],
            "title": "Translated Input Params",
            "description": "If auto-translation feature is enabled, contains translations for input values."
          },
          "extra_flags": {
            "anyOf": [
              {
                "$ref": "#/components/schemas/ExtraFlags"
              },
              {
                "type": "null"
              }
            ],
            "description": "Set of additional options and flags that affect how the task is executed."
          },
          "created_at": {
            "type": "string",
            "format": "date-time",
            "title": "Created At",
            "description": "Task creation time."
          },
          "updated_at": {
            "anyOf": [
              {
                "type": "string",
                "format": "date-time"
              },
              {
                "type": "null"
              }
            ],
            "title": "Updated At",
            "description": "Last task update time."
          },
          "finished_at": {
            "anyOf": [
              {
                "type": "string",
                "format": "date-time"
              },
              {
                "type": "null"
              }
            ],
            "title": "Finished At",
            "description": "Finish time of the task."
          },
          "flow_comfy": {
            "type": "object",
            "title": "Flow Comfy",
            "description": "The final generated ComfyUI workflow."
          },
          "user_id": {
            "type": "string",
            "title": "User Id",
            "description": "User ID to whom the task belongs."
          },
          "webhook_url": {
            "anyOf": [
              {
                "type": "string"
              },
              {
                "type": "null"
              }
            ],
            "title": "Webhook Url",
            "description": "URL that was set to be called when the task state changes."
          },
          "webhook_headers": {
            "anyOf": [
              {
                "type": "object"
              },
              {
                "type": "null"
              }
            ],
            "title": "Webhook Headers",
            "description": "Headers that were set to be sent to the webhook URL."
          },
          "execution_details": {
            "anyOf": [
              {
                "$ref": "#/components/schemas/ExecutionDetails"
              },
              {
                "type": "null"
              }
            ],
            "description": "Profiling information about task execution, present only if profiling was enabled for this task."
          },
          "custom_worker": {
            "anyOf": [
              {
                "type": "string"
              },
              {
                "type": "null"
              }
            ],
            "title": "Custom Worker",
            "description": "ID of the worker to which the task was explicitly assigned, if specified."
          }
        },
        "type": "object",
        "required": [
          "task_id",
          "progress",
          "error",
          "name",
          "input_params",
          "outputs",
          "input_files",
          "execution_time",
          "created_at",
          "flow_comfy",
          "user_id"
        ],
        "title": "TaskDetails",
        "description": "Detailed information about the Task."
      },
      "TaskDetailsInput": {
        "properties": {
          "file_name": {
            "type": "string",
            "title": "File Name",
            "description": "Format of name is 'task_id' + '_' + 'index'"
          },
          "file_size": {
            "type": "integer",
            "title": "File Size",
            "description": "Size of file in bytes."
          }
        },
        "type": "object",
        "required": [
          "file_name",
          "file_size"
        ],
        "title": "TaskDetailsInput",
        "description": "Information about input file to a ComfyUI workflow."
      },
      "TaskDetailsOutput": {
        "properties": {
          "comfy_node_id": {
            "type": "integer",
            "title": "Comfy Node Id",
            "description": "ID of the ComfyUI node containing the result."
          },
          "type": {
            "type": "string",
            "title": "Type",
            "description": "Type of the result from the ComfyUI node - can be either 'image', 'image-mask', 'image-animated', 'video' or 'audio'."
          },
          "file_size": {
            "type": "integer",
            "title": "File Size",
            "description": "Size of file(s) in bytes.",
            "default": -1
          },
          "batch_size": {
            "type": "integer",
            "title": "Batch Size",
            "description": "Count of outputs(files) produced by node.",
            "default": -1
          }
        },
        "type": "object",
        "required": [
          "comfy_node_id",
          "type"
        ],
        "title": "TaskDetailsOutput",
        "description": "Contains information for retrieving the results of a ComfyUI workflow."
      },
      "TaskDetailsShort": {
        "properties": {
          "task_id": {
            "type": "integer",
            "title": "Task Id",
            "description": "Unique identifier of the task."
          },
          "priority": {
            "type": "integer",
            "title": "Priority",
            "description": "Local task priority, from 0 to 15. Default is 0.",
            "default": 0
          },
          "progress": {
            "type": "number",
            "title": "Progress",
            "description": "Progress from 0 to 100, task results are only available once progress reaches 100."
          },
          "error": {
            "type": "string",
            "title": "Error",
            "description": "If this field is not empty, it indicates an error that occurred during task execution."
          },
          "name": {
            "type": "string",
            "title": "Name",
            "description": "The unique identifier of the flow."
          },
          "input_params": {
            "type": "object",
            "title": "Input Params",
            "description": "Incoming textual parameters based on which the ComfyUI workflow was generated."
          },
          "outputs": {
            "items": {
              "$ref": "#/components/schemas/TaskDetailsOutput"
            },
            "type": "array",
            "title": "Outputs",
            "description": "ComfyUI nodes from which results can be retrieved."
          },
          "input_files": {
            "items": {
              "$ref": "#/components/schemas/TaskDetailsInput"
            },
            "type": "array",
            "title": "Input Files",
            "description": "Incoming file parameters based on which the ComfyUI workflow was generated."
          },
          "locked_at": {
            "anyOf": [
              {
                "type": "string",
                "format": "date-time"
              },
              {
                "type": "null"
              }
            ],
            "title": "Locked At",
            "description": "Lock time if task is locked."
          },
          "worker_id": {
            "anyOf": [
              {
                "type": "string"
              },
              {
                "type": "null"
              }
            ],
            "title": "Worker Id",
            "description": "Unique identifier of the worker working on the task."
          },
          "execution_time": {
            "type": "number",
            "title": "Execution Time",
            "description": "Execution time of the ComfyUI workflow in seconds."
          },
          "group_scope": {
            "type": "integer",
            "title": "Group Scope",
            "description": "Group number to which task is assigned.",
            "default": 1
          },
          "parent_task_id": {
            "anyOf": [
              {
                "type": "integer"
              },
              {
                "type": "null"
              }
            ],
            "title": "Parent Task Id",
            "description": "Parent task ID if is a child task."
          },
          "parent_task_node_id": {
            "anyOf": [
              {
                "type": "integer"
              },
              {
                "type": "null"
              }
            ],
            "title": "Parent Task Node Id",
            "description": "Parent task Node ID if is a child task."
          },
          "child_tasks": {
            "items": {
              "$ref": "#/components/schemas/TaskDetailsShort"
            },
            "type": "array",
            "title": "Child Tasks",
            "description": "List of child tasks of type `TaskDetailsShort` if any.",
            "default": []
          },
          "translated_input_params": {
            "anyOf": [
              {
                "type": "object"
              },
              {
                "type": "null"
              }
            ],
            "title": "Translated Input Params",
            "description": "If auto-translation feature is enabled, contains translations for input values."
          },
          "extra_flags": {
            "anyOf": [
              {
                "$ref": "#/components/schemas/ExtraFlags"
              },
              {
                "type": "null"
              }
            ],
            "description": "Set of additional options and flags that affect how the task is executed."
          }
        },
        "type": "object",
        "required": [
          "task_id",
          "progress",
          "error",
          "name",
          "input_params",
          "outputs",
          "input_files",
          "execution_time"
        ],
        "title": "TaskDetailsShort",
        "description": "Brief information about the Task."
      },
      "TaskRunResults": {
        "properties": {
          "tasks_ids": {
            "items": {
              "type": "integer"
            },
            "type": "array",
            "title": "Tasks Ids",
            "description": "List of IDs representing the tasks that were created."
          },
          "outputs": {
            "items": {
              "$ref": "#/components/schemas/TaskDetailsOutput"
            },
            "type": "array",
            "title": "Outputs",
            "description": "List of outputs for the created tasks."
          }
        },
        "type": "object",
        "required": [
          "tasks_ids",
          "outputs"
        ],
        "title": "TaskRunResults"
      },
      "TaskUpdateRequest": {
        "properties": {
          "priority": {
            "anyOf": [
              {
                "type": "integer",
                "maximum": 15.0,
                "minimum": 0.0
              },
              {
                "type": "null"
              }
            ],
            "title": "Priority",
            "description": "New priority level for task. Higher numbers indicate higher priority. Maximum value is 15."
          }
        },
        "type": "object",
        "required": [
          "priority"
        ],
        "title": "TaskUpdateRequest",
        "description": "Represents the fields that can be updated for a task that has not yet started execution.\n\nThis model allows clients to specify new values for task properties that are editable\nbefore the task begins processing."
      },
      "TranslatePromptRequest": {
        "properties": {
          "prompt": {
            "type": "string",
            "title": "Prompt",
            "description": "The image generation prompt to translate."
          },
          "system_prompt": {
            "type": "string",
            "title": "System Prompt",
            "description": "System instructions that are passed to the LLM."
          }
        },
        "type": "object",
        "required": [
          "prompt"
        ],
        "title": "TranslatePromptRequest",
        "description": "Represents the request data for translating an image generation prompt."
      },
      "TranslatePromptResponse": {
        "properties": {
          "prompt": {
            "type": "string",
            "title": "Prompt",
            "description": "The original prompt provided in the request."
          },
          "result": {
            "type": "string",
            "title": "Result",
            "description": "The translated prompt in English."
          },
          "done_reason": {
            "type": "string",
            "title": "Done Reason",
            "description": "The reason the translation generation was completed."
          }
        },
        "type": "object",
        "required": [
          "prompt",
          "result",
          "done_reason"
        ],
        "title": "TranslatePromptResponse",
        "description": "Represents the response data after translating an image generation prompt.\n\nContains the original prompt provided by the user, the translated prompt in English,\nand the reason the translation process completed."
      },
      "UserInfo": {
        "properties": {
          "user_id": {
            "type": "string",
            "title": "User Id",
            "description": "Unique user ID."
          },
          "full_name": {
            "type": "string",
            "title": "Full Name",
            "description": "Full name of the user.",
            "default": ""
          },
          "email": {
            "type": "string",
            "title": "Email",
            "description": "Email name of the user.",
            "default": ""
          },
          "is_admin": {
            "type": "boolean",
            "title": "Is Admin",
            "description": "Flag showing is user is admin.",
            "default": false
          }
        },
        "type": "object",
        "required": [
          "user_id"
        ],
        "title": "UserInfo",
        "description": "Minimum information provided by Authentication backends about user."
      },
      "ValidationError": {
        "properties": {
          "loc": {
            "items": {
              "anyOf": [
                {
                  "type": "string"
                },
                {
                  "type": "integer"
                }
              ]
            },
            "type": "array",
            "title": "Location"
          },
          "msg": {
            "type": "string",
            "title": "Message"
          },
          "type": {
            "type": "string",
            "title": "Error Type"
          }
        },
        "type": "object",
        "required": [
          "loc",
          "msg",
          "type"
        ],
        "title": "ValidationError"
      },
      "WorkerDetails": {
        "properties": {
          "id": {
            "type": "integer",
            "title": "Id",
            "description": "The primary key for the worker record, automatically incremented."
          },
          "user_id": {
            "type": "string",
            "title": "User Id",
            "description": "The foreign key from the 'users' table, non-nullable."
          },
          "worker_id": {
            "type": "string",
            "title": "Worker Id",
            "description": "Uniq identifier for the worker, constructed from user_id, hostname, device name and device index."
          },
          "worker_version": {
            "type": "string",
            "title": "Worker Version",
            "description": "Version of the worker"
          },
          "last_seen": {
            "type": "string",
            "format": "date-time",
            "title": "Last Seen",
            "description": "The timestamp of the worker's last activity, stored in UTC."
          },
          "tasks_to_give": {
            "items": {
              "type": "string"
            },
            "type": "array",
            "title": "Tasks To Give",
            "description": "Specifies tasks that the worker can execute. An empty list indicates that all tasks are allowed."
          },
          "os": {
            "anyOf": [
              {
                "type": "string"
              },
              {
                "type": "null"
              }
            ],
            "title": "Os",
            "description": "Operating system type of the worker's machine, such as 'posix' or 'nt'."
          },
          "version": {
            "anyOf": [
              {
                "type": "string"
              },
              {
                "type": "null"
              }
            ],
            "title": "Version",
            "description": "The version of Python running on the worker's machine."
          },
          "embedded_python": {
            "type": "boolean",
            "title": "Embedded Python",
            "description": "Indicates whether the Python environment is embedded (portable).",
            "default": false
          },
          "device_name": {
            "anyOf": [
              {
                "type": "string"
              },
              {
                "type": "null"
              }
            ],
            "title": "Device Name",
            "description": "Name of the computing device."
          },
          "device_type": {
            "anyOf": [
              {
                "type": "string"
              },
              {
                "type": "null"
              }
            ],
            "title": "Device Type",
            "description": "Type of the computing device, such as 'cuda' or 'cpu'."
          },
          "vram_total": {
            "anyOf": [
              {
                "type": "integer"
              },
              {
                "type": "null"
              }
            ],
            "title": "Vram Total",
            "description": "Total VRAM available on the device in bytes."
          },
          "vram_free": {
            "anyOf": [
              {
                "type": "integer"
              },
              {
                "type": "null"
              }
            ],
            "title": "Vram Free",
            "description": "Free VRAM available on the device in bytes."
          },
          "torch_vram_total": {
            "anyOf": [
              {
                "type": "integer"
              },
              {
                "type": "null"
              }
            ],
            "title": "Torch Vram Total",
            "description": "Total VRAM managed by PyTorch in bytes."
          },
          "torch_vram_free": {
            "anyOf": [
              {
                "type": "integer"
              },
              {
                "type": "null"
              }
            ],
            "title": "Torch Vram Free",
            "description": "Free VRAM managed by PyTorch that is currently unused."
          },
          "ram_total": {
            "anyOf": [
              {
                "type": "integer"
              },
              {
                "type": "null"
              }
            ],
            "title": "Ram Total",
            "description": "Total RAM available on the worker in bytes."
          },
          "ram_free": {
            "anyOf": [
              {
                "type": "integer"
              },
              {
                "type": "null"
              }
            ],
            "title": "Ram Free",
            "description": "Free RAM available on the worker in bytes."
          },
          "engine_details": {
            "anyOf": [
              {
                "$ref": "#/components/schemas/ComfyEngineDetails"
              },
              {
                "type": "null"
              }
            ]
          }
        },
        "type": "object",
        "required": [
          "id",
          "user_id",
          "worker_id",
          "worker_version",
          "last_seen",
          "tasks_to_give",
          "engine_details"
        ],
        "title": "WorkerDetails"
      },
      "WorkerDetailsDeviceRequest": {
        "properties": {
          "name": {
            "type": "string",
            "title": "Name",
            "description": "Full computing device name"
          },
          "type": {
            "type": "string",
            "title": "Type",
            "description": "Type of the device such as 'cuda' or 'cpu'",
            "default": ""
          },
          "index": {
            "type": "integer",
            "title": "Index",
            "description": "Computing device index",
            "default": 0
          },
          "vram_total": {
            "type": "integer",
            "title": "Vram Total",
            "description": "Total VRAM available on the device in bytes",
            "default": 0
          },
          "vram_free": {
            "type": "integer",
            "title": "Vram Free",
            "description": "Free VRAM available on the device in bytes",
            "default": 0
          },
          "torch_vram_total": {
            "type": "integer",
            "title": "Torch Vram Total",
            "description": "Total VRAM managed by PyTorch in bytes",
            "default": 0
          },
          "torch_vram_free": {
            "type": "integer",
            "title": "Torch Vram Free",
            "description": "Free VRAM managed by PyTorch in bytes",
            "default": 0
          }
        },
        "type": "object",
        "required": [
          "name"
        ],
        "title": "WorkerDetailsDeviceRequest",
        "description": "Provides detailed information about the computing device and memory status."
      },
      "WorkerDetailsRequest": {
        "properties": {
          "worker_version": {
            "type": "string",
            "title": "Worker Version",
            "description": "Version of the worker"
          },
          "pytorch_version": {
            "type": "string",
            "title": "Pytorch Version",
            "description": "Torch version used by the worker",
            "default": ""
          },
          "system": {
            "$ref": "#/components/schemas/WorkerDetailsSystemRequest"
          },
          "devices": {
            "items": {
              "$ref": "#/components/schemas/WorkerDetailsDeviceRequest"
            },
            "type": "array",
            "title": "Devices"
          },
          "ram_total": {
            "type": "integer",
            "title": "Ram Total",
            "description": "Total RAM on the worker in bytes",
            "default": 0
          },
          "ram_free": {
            "type": "integer",
            "title": "Ram Free",
            "description": "Free RAM on the worker in bytes",
            "default": 0
          },
          "last_seen": {
            "type": "string",
            "format": "date-time",
            "title": "Last Seen",
            "description": "Last seen time",
<<<<<<< HEAD
            "default": "2025-02-05T15:37:13.697526Z"
=======
            "default": "2025-02-03T12:06:19.623194Z"
>>>>>>> 5c42fccd
          },
          "engine_details": {
            "$ref": "#/components/schemas/ComfyEngineDetails"
          }
        },
        "type": "object",
        "required": [
          "worker_version",
          "system",
          "devices",
          "engine_details"
        ],
        "title": "WorkerDetailsRequest",
        "description": "Consolidates information relevant to a worker handling AI tasks."
      },
      "WorkerDetailsSystemRequest": {
        "properties": {
          "hostname": {
            "type": "string",
            "title": "Hostname",
            "description": "Hostname of the worker machine"
          },
          "os": {
            "type": "string",
            "title": "Os",
            "description": "Operating system type, e.g., 'posix', 'nt'"
          },
          "version": {
            "type": "string",
            "title": "Version",
            "description": "Python version information"
          },
          "embedded_python": {
            "type": "boolean",
            "title": "Embedded Python",
            "description": "Flag indicating if Python is embedded (portable) or not"
          }
        },
        "type": "object",
        "required": [
          "hostname",
          "os",
          "version",
          "embedded_python"
        ],
        "title": "WorkerDetailsSystemRequest",
        "description": "Provides OS and Python environment details of the worker."
      }
    }
  },
  "servers": [
    {
      "url": "http://localhost:8288",
      "description": "Default server running Visionatrix"
    }
  ]
}<|MERGE_RESOLUTION|>--- conflicted
+++ resolved
@@ -4479,11 +4479,7 @@
             "format": "date-time",
             "title": "Last Seen",
             "description": "Last seen time",
-<<<<<<< HEAD
             "default": "2025-02-05T15:37:13.697526Z"
-=======
-            "default": "2025-02-03T12:06:19.623194Z"
->>>>>>> 5c42fccd
           },
           "engine_details": {
             "$ref": "#/components/schemas/ComfyEngineDetails"
