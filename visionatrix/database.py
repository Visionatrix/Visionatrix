import importlib.resources
import logging
import os
from datetime import datetime, timezone

from alembic import command
from alembic.config import Config
from passlib.context import CryptContext
from sqlalchemy import (
    JSON,
    BigInteger,
    Boolean,
    Column,
    DateTime,
    Float,
    ForeignKey,
    Index,
    Integer,
    String,
    UniqueConstraint,
    text,
)
from sqlalchemy.ext.asyncio import AsyncSession, async_sessionmaker, create_async_engine
from sqlalchemy.ext.declarative import declarative_base
from sqlalchemy.orm import relationship

from . import options, pydantic_models

LOGGER = logging.getLogger("visionatrix")
SESSION: async_sessionmaker | None = None
Base = declarative_base()


DEFAULT_USER = pydantic_models.UserInfo(
    user_id="admin",
    full_name="John Doe",
    email="admin@example.com",
    is_admin=True,
)


class TaskQueue(Base):
    __tablename__ = "tasks_queue"
    id = Column(Integer, primary_key=True, autoincrement=True)


class TaskDetails(Base):
    __tablename__ = "tasks_details"
    id = Column(Integer, primary_key=True, autoincrement=True)
    task_id = Column(Integer, ForeignKey("tasks_queue.id"), nullable=False, unique=True)
    user_id = Column(String, nullable=False, index=True)
    priority = Column(Integer, nullable=True, default=0, index=True)
    worker_id = Column(String, ForeignKey("workers.worker_id"), nullable=True, default=None, index=True)
    progress = Column(Float, default=0.0, index=True)
    error = Column(String, default="")
    name = Column(String, default="", nullable=False)
    input_params = Column(JSON, default={})
    outputs = Column(JSON, default=[])
    input_files = Column(JSON, default=[])
    flow_comfy = Column(JSON, default={}, nullable=False)
    task_queue = relationship("TaskQueue")
    created_at = Column(DateTime, default=datetime.now(timezone.utc), nullable=False)
    updated_at = Column(DateTime, nullable=True, default=None, index=True)
    finished_at = Column(DateTime, nullable=True, default=None)
    execution_time = Column(Float, default=0.0)
    group_scope = Column(Integer, default=1, index=True)
    webhook_url = Column(String, nullable=True)
    webhook_headers = Column(JSON, nullable=True)
    parent_task_id = Column(Integer, nullable=True, index=True)
    parent_task_node_id = Column(Integer, nullable=True)
    translated_input_params = Column(JSON, default=None)
    execution_details = Column(JSON, default=None, nullable=True)
    extra_flags = Column(JSON, default=None, nullable=True)
    custom_worker = Column(String, default=None, index=True)
    hidden = Column(Boolean, nullable=True)

    __table_args__ = (Index("ix_parent_task", "parent_task_id", "parent_task_node_id"),)


class TaskLock(Base):
    __tablename__ = "task_locks"
    id = Column(Integer, primary_key=True, autoincrement=True)
    task_id = Column(Integer, ForeignKey("tasks_queue.id"), nullable=False, unique=True)
    locked_at = Column(DateTime, default=datetime.now(timezone.utc), nullable=False)
    task_queue = relationship("TaskQueue", backref="lock")


class Worker(Base):
    __tablename__ = "workers"
    id = Column(Integer, primary_key=True, autoincrement=True)
    user_id = Column(String, nullable=False, index=True)
    worker_id = Column(String, comment="user_id:hostname:device_name:device_index", unique=True, nullable=False)
    worker_version = Column(String, default="")
    pytorch_version = Column(String, default="")
    last_seen = Column(DateTime, default=datetime.now(timezone.utc), index=True, nullable=False)
    tasks_to_give = Column(JSON, default=[])

    os = Column(String)
    version = Column(String)
    embedded_python = Column(Boolean, default=False)

    device_name = Column(String)
    device_type = Column(String)

    vram_total = Column(BigInteger)
    vram_free = Column(BigInteger)
    torch_vram_total = Column(BigInteger)
    torch_vram_free = Column(BigInteger)
    ram_total = Column(BigInteger)
    ram_free = Column(BigInteger)
    engine_details = Column(JSON, default=None, nullable=True)
    federated_instance_name = Column(String, nullable=False, index=True)
    empty_task_requests_count = Column(BigInteger, nullable=False, index=True)


class UserInfo(Base):
    __tablename__ = "users"
    id = Column(Integer, primary_key=True, autoincrement=True)
    user_id = Column(String, unique=True, nullable=False)
    full_name = Column(String, default="")
    email = Column(String, default="")
    is_admin = Column(Boolean, default=False)
    hashed_password = Column(String)
    disabled = Column(Boolean, default=False)


class GlobalSettings(Base):
    __tablename__ = "global_settings"
    id = Column(Integer, primary_key=True, autoincrement=True)
    name = Column(String, nullable=False, unique=True)
    value = Column(String, nullable=False)
    sensitive = Column(Boolean, default=True)
    crc32 = Column(BigInteger, nullable=True)


class UserSettings(Base):
    __tablename__ = "user_settings"
    id = Column(Integer, primary_key=True, autoincrement=True)
    user_id = Column(String, nullable=False)
    name = Column(String, nullable=False)
    value = Column(String, nullable=False)
    __table_args__ = (UniqueConstraint("user_id", "name", name="user_id_name_uc"),)


class FlowsInstallStatus(Base):
    __tablename__ = "flows_install_status"
    id = Column(Integer, primary_key=True, autoincrement=True)
    name = Column(String, nullable=False, unique=True)
    flow_comfy = Column(JSON, default={}, nullable=False)
    error = Column(String, default="")
    started_at = Column(DateTime, default=datetime.now(timezone.utc), nullable=False)
    updated_at = Column(DateTime, default=datetime.now(timezone.utc), nullable=False)
    installed = Column(Boolean, default=False, nullable=False, index=True)
    models = Column(JSON, nullable=True)


class ModelsInstallStatus(Base):
    __tablename__ = "models_install_status"
    id = Column(Integer, primary_key=True, autoincrement=True)
    name = Column(String, nullable=False, unique=True)
    flow_name = Column(String, nullable=False)
    progress = Column(Float, default=0.0, nullable=False)
    error = Column(String, default="")
    started_at = Column(DateTime, default=datetime.now(timezone.utc), nullable=False)
    updated_at = Column(DateTime, default=datetime.now(timezone.utc), nullable=False)
    file_mtime = Column(Float, nullable=True)
    filename = Column(String, default="")


class FederatedInstances(Base):
    __tablename__ = "federated_instances"
    id = Column(Integer, primary_key=True, autoincrement=True)
    instance_name = Column(String, unique=True, nullable=False, index=True)
    enabled = Column(Boolean, default=True, nullable=False, index=True)
    url_address = Column(String, nullable=False)
    username = Column(String, nullable=False)
    password = Column(String, nullable=False)
    created_at = Column(DateTime, default=datetime.now(timezone.utc), nullable=False)
<<<<<<< HEAD
=======
    installed_flows = Column(JSON, nullable=False, default=[])
>>>>>>> 5f33169d


class FlowDelegationConfig(Base):
    __tablename__ = "flow_delegation_config"
    id = Column(Integer, primary_key=True, autoincrement=True)
    flow_name = Column(String, unique=True, nullable=False, index=True)
    delegation_threshold = Column(Integer, default=0, nullable=False)


async def init_database_engine() -> None:
    global SESSION
    if SESSION is not None:
        return
    connect_args = {}
    database_uri = options.DATABASE_URI
    if database_uri.startswith("sqlite"):
        connect_args = {
            "check_same_thread": False,
            "timeout": 12,
        }
        local_dir = "sqlite+aiosqlite:///."
        if database_uri.startswith(local_dir):
            database_uri = (
                f"sqlite+aiosqlite:///{os.path.abspath(os.path.join(os.getcwd(), database_uri[len(local_dir) - 1:]))}"
            )

    engine = create_async_engine(database_uri, connect_args=connect_args)

    if database_uri.startswith("sqlite"):
        async with engine.connect() as connection:
            current_mode = (await connection.execute(text("PRAGMA journal_mode;"))).scalar()
            if current_mode.lower() != "wal":
                new_mode = (await connection.execute(text("PRAGMA journal_mode=WAL;"))).scalar()
                if new_mode.lower() != "wal":
                    raise RuntimeError("Failed to set SQLite journal mode to WAL.")
                LOGGER.info("SQLite journal mode set to WAL.")

    SESSION = async_sessionmaker(
        autocommit=False, autoflush=False, bind=engine, expire_on_commit=False, class_=AsyncSession
    )
    async with engine.connect() as connection:
        await connection.run_sync(run_db_migrations, database_uri)


async def create_user(username: str, full_name: str, email: str, password: str, is_admin: bool, disabled: bool) -> bool:
    async with SESSION() as session:
        session.add(
            UserInfo(
                user_id=username,
                full_name=full_name,
                email=email,
                hashed_password=CryptContext(schemes=["bcrypt"], deprecated="auto").hash(password),
                is_admin=is_admin,
                disabled=disabled,
            )
        )
        await session.commit()
        return True


def run_db_migrations(connection, database_url: str):
    alembic_cfg = Config()
    alembic_cfg.set_main_option("script_location", str(importlib.resources.files("visionatrix").joinpath("alembic")))
    alembic_cfg.set_main_option("sqlalchemy.url", database_url)
    alembic_cfg.attributes["connection"] = connection
    command.upgrade(alembic_cfg, "head")<|MERGE_RESOLUTION|>--- conflicted
+++ resolved
@@ -176,10 +176,7 @@
     username = Column(String, nullable=False)
     password = Column(String, nullable=False)
     created_at = Column(DateTime, default=datetime.now(timezone.utc), nullable=False)
-<<<<<<< HEAD
-=======
     installed_flows = Column(JSON, nullable=False, default=[])
->>>>>>> 5f33169d
 
 
 class FlowDelegationConfig(Base):
