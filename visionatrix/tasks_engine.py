import builtins
import contextlib
import gc
import json
import logging
import os
import threading
import time
import typing
from datetime import datetime, timezone

import httpx
from sqlalchemy import Row, and_, delete, desc, select, update
from sqlalchemy.exc import IntegrityError

from . import database, options
from .comfyui import (
    cleanup_models,
    get_worker_details,
    interrupt_processing,
    soft_empty_cache,
)
from .db_queries import get_global_setting
from .flows import get_google_nodes, get_installed_flows_names, get_ollama_nodes
from .pydantic_models import (
    TaskDetails,
    TaskDetailsShort,
    UserInfo,
    WorkerDetailsRequest,
)

LOGGER = logging.getLogger("visionatrix")

ACTIVE_TASK: dict = {}

TASK_DETAILS_COLUMNS_SHORT = [
    database.TaskDetails.task_id,
    database.TaskDetails.name,
    database.TaskDetails.progress,
    database.TaskDetails.error,
    database.TaskDetails.execution_time,
    database.TaskDetails.input_params,
    database.TaskDetails.input_files,
    database.TaskDetails.outputs,
    database.TaskLock.locked_at,
    database.TaskDetails.worker_id,
]

TASK_DETAILS_COLUMNS = [
    *TASK_DETAILS_COLUMNS_SHORT,
    database.TaskDetails.flow_comfy,
    database.TaskDetails.user_id,
    database.TaskDetails.created_at,
    database.TaskDetails.updated_at,
    database.TaskDetails.finished_at,
    database.TaskDetails.webhook_url,
    database.TaskDetails.webhook_headers,
]


def __init_new_task_details(task_id: int, name: str, input_params: dict, user_info: UserInfo) -> dict:
    return {
        "task_id": task_id,
        "name": name,
        "input_params": input_params,
        "progress": 0.0,
        "error": "",
        "outputs": [],
        "input_files": [],
        "flow_comfy": {},
        "user_id": user_info.user_id,
        "execution_time": 0.0,
    }


def __task_details_from_dict(task_details: dict) -> database.TaskDetails:
    return database.TaskDetails(
        task_id=task_details["task_id"],
        name=task_details["name"],
        input_params=task_details["input_params"],
        progress=task_details["progress"],
        error=task_details["error"],
        outputs=task_details["outputs"],
        input_files=task_details["input_files"],
        flow_comfy=task_details["flow_comfy"],
        user_id=task_details["user_id"],
        created_at=task_details.get("created_at"),
        updated_at=task_details.get("updated_at"),
        finished_at=task_details.get("finished_at"),
        execution_time=task_details["execution_time"],
        webhook_url=task_details.get("webhook_url"),
        webhook_headers=task_details.get("webhook_headers"),
    )


def __task_details_to_dict(task_details: Row) -> dict:
    r = __task_details_short_to_dict(task_details)
    r.update(
        {
            "task_id": task_details.task_id,
            "flow_comfy": task_details.flow_comfy,
            "user_id": task_details.user_id,
            "created_at": task_details.created_at,
            "updated_at": task_details.updated_at,
            "finished_at": task_details.finished_at,
            "webhook_url": task_details.webhook_url,
            "webhook_headers": task_details.webhook_headers,
        }
    )
    return r


def __task_details_short_to_dict(task_details: Row) -> dict:
    return {
        "progress": task_details.progress,
        "error": task_details.error,
        "name": task_details.name,
        "input_params": task_details.input_params,
        "outputs": task_details.outputs,
        "input_files": task_details.input_files,
        "execution_time": task_details.execution_time,
        "locked_at": task_details.locked_at,
        "worker_id": task_details.worker_id,
    }


def __prepare_worker_info_update(worker_user_id: str, worker_details: WorkerDetailsRequest) -> tuple[str, str, dict]:
    worker_device = worker_details.devices[0]
    return (
        f"{worker_user_id}:{worker_details.system.hostname}:[{worker_device.name}]:{worker_device.index}",
        worker_device.name,
        {
            "worker_version": worker_details.worker_version,
            "os": worker_details.system.os,
            "version": worker_details.system.version,
            "embedded_python": worker_details.system.embedded_python,
            "device_type": worker_device.type,
            "vram_total": worker_device.vram_total,
            "vram_free": worker_device.vram_free,
            "torch_vram_total": worker_device.torch_vram_total,
            "torch_vram_free": worker_device.torch_vram_free,
            "ram_total": worker_details.ram_total,
            "ram_free": worker_details.ram_free,
            "last_seen": datetime.now(timezone.utc),
        },
    )


def create_new_task(name: str, input_params: dict, user_info: UserInfo) -> dict:
    with database.SESSION() as session:
        try:
            new_task_queue = database.TaskQueue()
            session.add(new_task_queue)
            session.commit()
        except Exception:
            session.rollback()
            LOGGER.exception("Failed to add `%s` to TaskQueue(%s)", name, user_info.user_id)
            raise
    remove_task_files(new_task_queue.id, ["output", "input"])
    return __init_new_task_details(new_task_queue.id, name, input_params, user_info)


def put_task_in_queue(task_details: dict) -> None:
    LOGGER.debug("Put flow in queue: %s", task_details)
    with database.SESSION() as session:
        try:
            session.add(__task_details_from_dict(task_details))
            session.commit()
        except Exception:
            session.rollback()
            LOGGER.exception("Failed to put task in queue: %s", task_details["task_id"])
            remove_task_files(task_details["task_id"], ["input"])
            raise


def __get_task_query(task_id: int, user_id: str | None):
    query = select(*TASK_DETAILS_COLUMNS)
    query = query.outerjoin(database.TaskLock, database.TaskLock.task_id == database.TaskDetails.task_id)
    query = query.filter(database.TaskDetails.task_id == task_id)
    if user_id is not None:
        query = query.filter(database.TaskDetails.user_id == user_id)
    return query


def get_task(task_id: int, user_id: str | None = None) -> dict | None:
    with database.SESSION() as session:
        try:
            query = __get_task_query(task_id, user_id)
            task = session.execute(query).one_or_none()
            return __task_details_to_dict(task) if task else None
        except Exception:
            LOGGER.exception("Failed to retrieve task: %s", task_id)
            raise


def get_incomplete_task_without_error(tasks_to_ask: list[str], last_task_name: str) -> dict:
    if options.VIX_MODE == "WORKER" and options.VIX_SERVER:
        task_to_exec = get_incomplete_task_without_error_server(tasks_to_ask, last_task_name)
    else:
        task_to_exec = get_incomplete_task_without_error_database(
            database.DEFAULT_USER.user_id,
            WorkerDetailsRequest.model_validate(get_worker_details()),
            tasks_to_ask,
            last_task_name,
        )
    if not task_to_exec:
        return {}

    ollama_nodes = get_ollama_nodes(task_to_exec["flow_comfy"])
    if ollama_nodes:
        ollama_vision_model = ""
        if [i for i in ollama_nodes if task_to_exec["flow_comfy"][i]["class_type"] == "OllamaVision"]:
            ollama_vision_model = get_worker_value("OLLAMA_VISION_MODEL")
        ollama_url = get_worker_value("OLLAMA_URL")

        for node in ollama_nodes:
            if ollama_url:
                task_to_exec["flow_comfy"][node]["inputs"]["url"] = ollama_url
            if ollama_vision_model and task_to_exec["flow_comfy"][node]["class_type"] == "OllamaVision":
                task_to_exec["flow_comfy"][node]["inputs"]["model"] = ollama_vision_model
<<<<<<< HEAD

    google_nodes = get_google_nodes(task_to_exec["flow_comfy"])
    if google_nodes:
        google_proxy = get_worker_value("GOOGLE_PROXY")
        google_api_key = get_worker_value("GOOGLE_API_KEY")
        for node in google_nodes:
            if google_api_key:
                task_to_exec["flow_comfy"][node]["inputs"]["api_key"] = google_api_key
                task_to_exec["flow_comfy"][node]["inputs"]["proxy"] = google_proxy
=======
>>>>>>> 4d77f144
    return task_to_exec


def get_worker_value(key_name: str) -> str:
    key_value = os.environ.get(key_name.upper(), "")
    if key_value:
        return key_value
    if options.VIX_MODE == "WORKER" and options.VIX_SERVER:
        r = httpx.get(
            options.VIX_SERVER.rstrip("/") + "/api/settings/get",
            params={"key": key_name.lower()},
            auth=options.worker_auth(),
            timeout=float(options.WORKER_NET_TIMEOUT),
        )
        if httpx.codes.is_error(r.status_code):
            LOGGER.error("Can not fetch `%s` from the server: %s", key_name, r.status_code)
        else:
            key_value = r.text
    else:
        key_value = get_global_setting(key_name.lower(), True)
    return key_value


def get_incomplete_task_without_error_server(tasks_to_ask: list[str], last_task_name: str) -> dict:
    try:
        r = httpx.post(
            options.VIX_SERVER.rstrip("/") + "/api/tasks/next",
            json={
                "worker_details": get_worker_details(),
                "tasks_names": tasks_to_ask,
                "last_task_name": last_task_name,
            },
            auth=options.worker_auth(),
            timeout=float(options.WORKER_NET_TIMEOUT),
        )
        if r.status_code == httpx.codes.NO_CONTENT:
            return {}
        if not httpx.codes.is_error(r.status_code):
            return json.loads(r.text)
        LOGGER.error("Server return status: %s", r.status_code)
    except Exception as e:
        LOGGER.exception("Connect exception occurred")
        if isinstance(e, httpx.ConnectError):
            time.sleep(5)
    return {}


def __get_get_incomplete_task_without_error_query(
    tasks_to_ask: list[str],
    tasks_to_give: list[str],
    last_task_name: str,
    user_id: str | None = None,
):
    query = select(database.TaskDetails).outerjoin(
        database.TaskLock, database.TaskDetails.task_id == database.TaskLock.task_id
    )
    query = query.filter(
        database.TaskDetails.error == "",
        database.TaskDetails.progress != 100.0,
        database.TaskLock.id.is_(None),
        database.TaskDetails.name.in_(tasks_to_ask),
    )
    if tasks_to_give:
        query = query.filter(database.TaskDetails.name.in_(tasks_to_give))
    if user_id is not None:
        query = query.filter(database.TaskDetails.user_id == user_id)
    if last_task_name and last_task_name in tasks_to_ask:
        query = query.order_by(desc(database.TaskDetails.name == last_task_name))
    return query


def get_incomplete_task_without_error_database(
    worker_user_id: str,
    worker_details: WorkerDetailsRequest,
    tasks_to_ask: list[str],
    last_task_name: str,
    user_id: str | None = None,
) -> dict:
    if not tasks_to_ask:
        return {}
    session = database.SESSION()
    try:
        worker_id, worker_device_name, worker_info_values = __prepare_worker_info_update(worker_user_id, worker_details)
        result = session.execute(
            update(database.Worker).where(database.Worker.worker_id == worker_id).values(**worker_info_values)
        )
        tasks_to_give = []
        if result.rowcount == 0:
            session.add(
                database.Worker(
                    user_id=worker_user_id,
                    worker_id=worker_id,
                    device_name=worker_device_name,
                    **worker_info_values,
                )
            )
        else:
            query = select(database.Worker).filter(database.Worker.worker_id == worker_id)
            tasks_to_give = session.execute(query).scalar().tasks_to_give
        query = __get_get_incomplete_task_without_error_query(tasks_to_ask, tasks_to_give, last_task_name, user_id)
        task = session.execute(query).scalar()
        if not task:
            session.commit()
            return {}
        return lock_task_and_return_details(session, task)
    except Exception as e:
        session.rollback()
        LOGGER.exception("Failed to retrieve task for processing: %s", e)
        return {}
    finally:
        session.close()


def __lock_task_and_return_details(task: type[database.TaskDetails] | database.TaskDetails):
    return {
        "task_id": task.task_id,
        "progress": 0.0,
        "error": task.error,
        "name": task.name,
        "input_params": task.input_params,
        "outputs": task.outputs,
        "input_files": task.input_files,
        "flow_comfy": task.flow_comfy,
        "user_id": task.user_id,
        "execution_time": 0.0,
    }


def lock_task_and_return_details(session, task: type[database.TaskDetails] | database.TaskDetails) -> dict:
    try:
        session.add(database.TaskLock(task_id=task.task_id, locked_at=datetime.utcnow()))
        session.commit()
        return __lock_task_and_return_details(task)
    except IntegrityError:
        session.rollback()
        return {}


def __get_tasks_query(name: str | None, finished: bool | None, user_id: str | None, full_info=True):
    query = select(*(TASK_DETAILS_COLUMNS if full_info else TASK_DETAILS_COLUMNS_SHORT))
    query = query.outerjoin(database.TaskLock, database.TaskLock.task_id == database.TaskDetails.task_id)
    if user_id is not None:
        query = query.filter(database.TaskDetails.user_id == user_id)
    if name is not None:
        query = query.filter(database.TaskDetails.name == name)
    if finished is not None:
        if finished:
            query = query.filter(database.TaskDetails.progress == 100.0)
        else:
            query = query.filter(database.TaskDetails.progress < 100.0)
    return query


def get_tasks(
    name: str | None = None,
    finished: bool | None = None,
    user_id: str | None = None,
) -> dict[int, TaskDetails]:
    with database.SESSION() as session:
        try:
            query = __get_tasks_query(name, finished, user_id)
            results = session.execute(query).all()
            return {task.task_id: TaskDetails.model_validate(__task_details_to_dict(task)) for task in results}
        except Exception:
            LOGGER.exception("Failed to retrieve tasks: `%s`, finished=%s", name, finished)
            raise


def get_tasks_short(
    user_id: str,
    name: str | None = None,
    finished: bool | None = None,
) -> dict[int, TaskDetailsShort]:
    with database.SESSION() as session:
        try:
            query = __get_tasks_query(name, finished, user_id, full_info=False)
            results = session.execute(query).all()
            return {
                task.task_id: TaskDetailsShort.model_validate(__task_details_short_to_dict(task)) for task in results
            }
        except Exception:
            LOGGER.exception("Failed to retrieve tasks: `%s`, finished=%s", name, finished)
            raise


def remove_task_by_id(task_id: int) -> bool:
    if options.VIX_MODE == "WORKER" and options.VIX_SERVER:
        return remove_task_by_id_server(task_id)
    return remove_task_by_id_database(task_id)


def remove_task_by_id_database(task_id: int) -> bool:
    session = database.SESSION()
    try:
        lock_result = session.execute(delete(database.TaskLock).where(database.TaskLock.task_id == task_id))
        details_result = session.execute(delete(database.TaskDetails).where(database.TaskDetails.task_id == task_id))
        if lock_result.rowcount + details_result.rowcount > 0:
            session.commit()
            return True
    except Exception:
        session.rollback()
        LOGGER.exception("Failed to remove task: %s", task_id)
        raise
    finally:
        session.close()
        remove_task_files(task_id, ["output", "input"])
    return False


def remove_task_by_id_server(task_id: int) -> bool:
    try:
        r = httpx.delete(
            options.VIX_SERVER.rstrip("/") + "/api/tasks/task",
            params={"task_id": task_id},
            auth=options.worker_auth(),
            timeout=float(options.WORKER_NET_TIMEOUT),
        )
        if not httpx.codes.is_error(r.status_code):
            return True
        LOGGER.warning("Task %s: server return status: %s", task_id, r.status_code)
    except Exception as e:
        LOGGER.exception("Task %s: exception occurred: %s", task_id, e)
    return False


def remove_task_by_name(name: str, user_id: str) -> None:
    tasks_to_delete = get_tasks(name=name, finished=True, user_id=user_id)
    session = database.SESSION()
    try:
        for task_id in tasks_to_delete:
            session.execute(delete(database.TaskLock).where(database.TaskLock.task_id == task_id))
            session.execute(delete(database.TaskDetails).where(database.TaskDetails.task_id == task_id))
            session.commit()
            remove_task_files(task_id, ["output", "input"])
    except Exception:
        session.rollback()
        LOGGER.exception("Failed to remove task by name: %s", name)
        raise
    finally:
        session.close()


def remove_unfinished_task_by_id(task_id: int) -> bool:
    session = database.SESSION()
    try:
        session.execute(delete(database.TaskLock).where(database.TaskLock.task_id == task_id))
        details_result = session.execute(
            delete(database.TaskDetails).where(
                and_(database.TaskDetails.progress != 100.0, database.TaskDetails.task_id == task_id)
            )
        )
        if details_result.rowcount > 0:
            session.commit()
            remove_task_files(task_id, ["output", "input"])
            return True
    except Exception:
        session.rollback()
        LOGGER.exception("Failed to remove task: %s", task_id)
        raise
    finally:
        session.close()
    return False


def remove_unfinished_tasks_by_name(name: str, user_id: str) -> bool:
    session = database.SESSION()
    try:
        stmt = delete(database.TaskDetails).where(
            and_(
                database.TaskDetails.progress != 100.0,
                database.TaskDetails.name == name,
                database.TaskDetails.user_id == user_id,
            )
        )
        result = session.execute(stmt)
        if result.rowcount > 0:
            session.commit()
            return True
    except Exception:
        session.rollback()
        LOGGER.exception("Failed to remove incomplete TaskDetails for `%s`", name)
        raise
    finally:
        session.close()
    return False


def get_task_files(task_id: int, directory: typing.Literal["input", "output"]) -> list[tuple[str, str]]:
    result_prefix = str(task_id) + "_"
    target_directory = os.path.join(options.TASKS_FILES_DIR, directory)
    r = []
    for filename in sorted(os.listdir(target_directory)):
        if filename.startswith(result_prefix):
            r.append((filename, os.path.join(target_directory, filename)))
    return r


def remove_task_files(task_id: int, directories: list[str]) -> None:
    for directory in directories:
        result_prefix = f"{task_id}_"
        target_directory = os.path.join(options.TASKS_FILES_DIR, directory)
        for filename in os.listdir(target_directory):
            if filename.startswith(result_prefix):
                with contextlib.suppress(FileNotFoundError):
                    os.remove(os.path.join(target_directory, filename))


def remove_task_lock(task_id: int) -> None:
    if options.VIX_MODE == "WORKER" and options.VIX_SERVER:
        return remove_task_lock_server(task_id)
    return remove_task_lock_database(task_id)


def remove_task_lock_database(task_id: int) -> None:
    session = database.SESSION()
    try:
        result = session.execute(delete(database.TaskLock).where(database.TaskLock.task_id == task_id))
        if result.rowcount > 0:
            session.commit()
    except Exception as e:
        session.rollback()
        LOGGER.exception("Task %s: failed to remove task lock: %s", task_id, e)
    finally:
        session.close()


def remove_task_lock_server(task_id: int) -> None:
    try:
        r = httpx.delete(
            options.VIX_SERVER.rstrip("/") + "/api/tasks/lock",
            params={"task_id": task_id},
            auth=options.worker_auth(),
            timeout=float(options.WORKER_NET_TIMEOUT),
        )
        if httpx.codes.is_error(r.status_code):
            LOGGER.warning("Task %s: server return status: %s", task_id, r.status_code)
    except Exception as e:
        LOGGER.exception("Exception occurred: %s", e)


def update_task_outputs(task_id: int, outputs: list[dict]) -> bool:
    with database.SESSION() as session:
        try:
            result = session.execute(
                update(database.TaskDetails).where(database.TaskDetails.task_id == task_id).values(outputs=outputs)
            )
            if result.rowcount == 1:
                session.commit()
                return True
        except Exception as e:
            interrupt_processing()
            session.rollback()
            LOGGER.exception("Task %s: failed to update TaskDetails outputs: %s", task_id, e)
    return False


def update_task_progress(task_details: dict) -> bool:
    __update_temporary_execution_time(task_details)
    if options.VIX_MODE == "WORKER" and options.VIX_SERVER:
        return update_task_progress_server(task_details)
    return update_task_progress_database(
        task_details["task_id"],
        task_details["progress"],
        task_details["error"],
        task_details["execution_time"],
        database.DEFAULT_USER.user_id,
        WorkerDetailsRequest.model_validate(get_worker_details()),
    )


def update_task_progress_database(
    task_id: int,
    progress: float,
    error: str,
    execution_time: float,
    worker_user_id: str,
    worker_details: WorkerDetailsRequest,
) -> bool:
    with database.SESSION() as session:
        try:
            worker_id, _, worker_info_values = __prepare_worker_info_update(worker_user_id, worker_details)
            update_values = {
                "progress": progress,
                "error": error,
                "execution_time": execution_time,
                "updated_at": datetime.now(timezone.utc),
                "worker_id": worker_id,
            }
            if progress == 100.0:
                update_values["finished_at"] = datetime.now(timezone.utc)
            result = session.execute(
                update(database.TaskDetails).where(database.TaskDetails.task_id == task_id).values(**update_values)
            )
            session.commit()
            if (task_updated := result.rowcount == 1) is True:
                session.execute(
                    update(database.Worker).where(database.Worker.worker_id == worker_id).values(**worker_info_values)
                )
                session.commit()
            return task_updated
        except Exception as e:
            interrupt_processing()
            session.rollback()
            LOGGER.exception("Task %s: failed to update TaskDetails: %s", task_id, e)
    return False


def task_restart_database(task_id: int) -> bool:
    with database.SESSION() as session:
        try:
            update_values = {
                "progress": 0.0,
                "error": "",
                "execution_time": 0.0,
                "updated_at": datetime.now(timezone.utc),
                "worker_id": None,
            }
            result = session.execute(
                update(database.TaskDetails).where(database.TaskDetails.task_id == task_id).values(**update_values)
            )
            session.commit()
            return result.rowcount == 1
        except Exception as e:
            interrupt_processing()
            session.rollback()
            LOGGER.exception("Task %s: failed to restart: %s", task_id, e)
    return False


def update_task_progress_server(task_details: dict) -> bool:
    task_id = task_details["task_id"]
    request_data = {
        "worker_details": get_worker_details(),
        "task_id": task_id,
        "progress": task_details["progress"],
        "execution_time": task_details["execution_time"],
        "error": task_details["error"],
    }
    for i in range(3):
        try:
            r = httpx.put(
                options.VIX_SERVER.rstrip("/") + "/api/tasks/progress",
                json=request_data,
                auth=options.worker_auth(),
                timeout=float(options.WORKER_NET_TIMEOUT),
            )
            if not httpx.codes.is_error(r.status_code):
                return True
            if r.status_code == 404:
                LOGGER.info("Task %s: missing on server.", task_id)
            else:
                LOGGER.error("Task %s: server return status: %s", task_id, r.status_code)
            return False
        except (httpx.TimeoutException, httpx.RemoteProtocolError):
            if i != 2:
                LOGGER.warning("Task %s: attempt number %s: timeout or protocol exception occurred", task_id, i)
                continue
            LOGGER.error("Task %s: attempt number %s: timeout or protocol exception occurred, task failed.", task_id, i)
    return False


def __update_temporary_execution_time(task_details: dict) -> None:
    if task_details["progress"] == 100.0 or task_details["error"] or task_details.get("interrupted", False):
        return
    if "execution_start_time" in task_details:
        task_details["execution_time"] = time.perf_counter() - task_details["execution_start_time"]


def remove_active_task_lock():
    if ACTIVE_TASK:
        remove_task_lock(ACTIVE_TASK["task_id"])


def init_active_task_inputs_from_server() -> bool:
    if not (options.VIX_MODE == "WORKER" and options.VIX_SERVER):
        return True
    task_id = ACTIVE_TASK["task_id"]
    remove_task_files(task_id, ["output", "input"])
    input_directory = os.path.join(options.TASKS_FILES_DIR, "input")
    try:
        for i, _ in enumerate(ACTIVE_TASK["input_files"]):
            for k in range(3):
                try:
                    r = httpx.get(
                        options.VIX_SERVER.rstrip("/") + "/api/tasks/inputs",
                        params={"task_id": task_id, "input_index": i},
                        auth=options.worker_auth(),
                        timeout=float(options.WORKER_NET_TIMEOUT),
                    )
                    if r.status_code == httpx.codes.NOT_FOUND:
                        raise RuntimeError(f"Task {task_id}: not found on server")
                    if httpx.codes.is_error(r.status_code):
                        raise RuntimeError(f"Task {task_id}: can not get input file, status={r.status_code}")
                    with builtins.open(
                        os.path.join(input_directory, ACTIVE_TASK["input_files"][i]["file_name"]), mode="wb"
                    ) as input_file:
                        input_file.write(r.content)
                    break
                except (httpx.TimeoutException, httpx.RemoteProtocolError):
                    if k != 2:
                        LOGGER.warning("Task %s: attempt number %s: timeout or protocol exception occurred", task_id, i)
                        continue
                    raise
        return True
    except Exception as e:
        LOGGER.exception("Can not work on task")
        ACTIVE_TASK["error"] = str(e)
        update_task_progress(ACTIVE_TASK)
        remove_task_files(task_id, ["output", "input"])
        remove_task_lock(task_id)
        return False


def upload_results_to_server(task_details: dict) -> bool:
    task_id = task_details["task_id"]
    output_files = get_task_files(task_id, "output")
    if not (options.VIX_MODE == "WORKER" and options.VIX_SERVER):
        for task_output in task_details["outputs"]:
            task_file_prefix = f"{task_id}_{task_output['comfy_node_id']}_"
            relevant_files = [file_info for file_info in output_files if file_info[0].startswith(task_file_prefix)]
            if relevant_files:
                task_output["file_size"] = os.path.getsize(relevant_files[0][1])
        update_task_outputs(task_id, task_details["outputs"])
        return True
    files = []
    try:
        for output_file in output_files:
            file_handle = builtins.open(output_file[1], mode="rb")  # noqa pylint: disable=consider-using-with
            files.append(
                ("files", (output_file[0], file_handle)),
            )
        try:
            for i in range(3):
                try:
                    r = httpx.put(
                        options.VIX_SERVER.rstrip("/") + "/api/tasks/results",
                        params={
                            "task_id": task_id,
                        },
                        files=files,
                        auth=options.worker_auth(),
                        timeout=float(options.WORKER_NET_TIMEOUT),
                    )
                    if r.status_code == httpx.codes.NOT_FOUND:
                        return False
                    if not httpx.codes.is_error(r.status_code):
                        return True
                    LOGGER.error("Task %s: server return status: %s", task_id, r.status_code)
                except (httpx.TimeoutException, httpx.RemoteProtocolError):
                    if i != 2:
                        LOGGER.warning("Task %s: attempt number %s: timeout or protocol exception occurred", task_id, i)
                        continue
                    LOGGER.error(
                        "Task %s: attempt number %s: timeout or protocol exception occurred, task failed.", task_id, i
                    )
        except Exception as e:
            LOGGER.exception("Task %s: exception occurred: %s", task_id, e)
    finally:
        for f in files:
            f[1][1].close()
        remove_task_files(task_id, ["output", "input"])
    return False


def increase_current_task_progress(percent_finished: float) -> None:
    ACTIVE_TASK["progress"] = min(ACTIVE_TASK["progress"] + percent_finished, 99.0)


def task_progress_callback(event: str, data: dict, broadcast: bool = False):
    LOGGER.debug("%s(broadcast=%s): %s", event, broadcast, data)
    if not ACTIVE_TASK:
        LOGGER.warning("ACTIVE_TASK is empty, event = %s.", event)
        return
    node_percent = 99 / ACTIVE_TASK["nodes_count"]

    if event == "executing":
        if not ACTIVE_TASK["current_node"]:
            ACTIVE_TASK["current_node"] = data["node"]
        if ACTIVE_TASK["current_node"] != data["node"]:
            increase_current_task_progress(node_percent)
            ACTIVE_TASK["current_node"] = data["node"]
    elif event == "progress" and "max" in data and "value" in data:
        ACTIVE_TASK["current_node"] = ""
        increase_current_task_progress(node_percent / int(data["max"]))
    elif event == "execution_error":
        ACTIVE_TASK["error"] = data["exception_message"]
        LOGGER.error(
            "Exception occurred during executing task:\n%s\n%s",
            data["exception_message"],
            data["traceback"],
        )
    elif event == "execution_cached":
        increase_current_task_progress((len(data["nodes"]) - 1) * node_percent)
    elif event == "execution_interrupted":
        ACTIVE_TASK["interrupted"] = True


def background_prompt_executor(prompt_executor, exit_event: threading.Event):
    global ACTIVE_TASK
    reply_count_no_tasks = 0
    last_task_name = ""
    last_gc_collect = 0
    need_gc = False
    gc_collect_interval = 10.0

    while True:
        if exit_event.wait(
            min(
                options.MIN_PAUSE_INTERVAL + reply_count_no_tasks * options.MAX_PAUSE_INTERVAL / 10,
                options.MAX_PAUSE_INTERVAL,
            ),
        ):
            break
        if need_gc:
            current_time = time.perf_counter()
            if (current_time - last_gc_collect) > gc_collect_interval:
                LOGGER.debug("cleanup_models")
                cleanup_models()
                LOGGER.debug("gc.collect")
                gc.collect()
                soft_empty_cache()
                last_gc_collect = current_time
                need_gc = False

        ACTIVE_TASK = get_incomplete_task_without_error(get_installed_flows_names(), last_task_name)
        if not ACTIVE_TASK:
            reply_count_no_tasks = min(reply_count_no_tasks + 1, 10)
            continue
        if init_active_task_inputs_from_server() is False:
            ACTIVE_TASK = {}
            continue
        last_task_name = ACTIVE_TASK["name"]
        ACTIVE_TASK["nodes_count"] = len(list(ACTIVE_TASK["flow_comfy"].keys()))
        ACTIVE_TASK["current_node"] = ""
        prompt_executor.server.last_prompt_id = str(ACTIVE_TASK["task_id"])
        execution_start_time = time.perf_counter()
        ACTIVE_TASK["execution_start_time"] = execution_start_time
        threading.Thread(target=update_task_progress_thread, args=(ACTIVE_TASK,), daemon=True).start()
        prompt_executor.execute(
            ACTIVE_TASK["flow_comfy"],
            str(ACTIVE_TASK["task_id"]),
            {"client_id": "vix"},
            [str(i["comfy_node_id"]) for i in ACTIVE_TASK["outputs"]],
        )
        current_time = time.perf_counter()
        if ACTIVE_TASK.get("interrupted", False) is False and not ACTIVE_TASK["error"]:
            ACTIVE_TASK["execution_time"] = current_time - execution_start_time
            ACTIVE_TASK["progress"] = 100.0
        ACTIVE_TASK = {}
        LOGGER.info("Prompt executed in %f seconds", current_time - execution_start_time)
        need_gc = True


def update_task_progress_thread(active_task: dict) -> None:
    last_info = active_task.copy()
    try:
        while True:
            if last_info != active_task:
                last_info = active_task.copy()
                if last_info["progress"] == 100.0:
                    if upload_results_to_server(last_info):
                        update_task_progress(last_info)
                    break
                if not update_task_progress(last_info):
                    active_task["interrupted"] = True
                    interrupt_processing()
                    break
                if last_info["error"]:
                    break
                active_task["execution_time"] = last_info["execution_time"]
            else:
                time.sleep(0.1)
    finally:
        remove_task_lock(last_info["task_id"])<|MERGE_RESOLUTION|>--- conflicted
+++ resolved
@@ -218,7 +218,6 @@
                 task_to_exec["flow_comfy"][node]["inputs"]["url"] = ollama_url
             if ollama_vision_model and task_to_exec["flow_comfy"][node]["class_type"] == "OllamaVision":
                 task_to_exec["flow_comfy"][node]["inputs"]["model"] = ollama_vision_model
-<<<<<<< HEAD
 
     google_nodes = get_google_nodes(task_to_exec["flow_comfy"])
     if google_nodes:
@@ -228,8 +227,7 @@
             if google_api_key:
                 task_to_exec["flow_comfy"][node]["inputs"]["api_key"] = google_api_key
                 task_to_exec["flow_comfy"][node]["inputs"]["proxy"] = google_proxy
-=======
->>>>>>> 4d77f144
+
     return task_to_exec
 
 
