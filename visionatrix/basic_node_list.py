from .pydantic_models import AIResourceModel

BASIC_NODE_LIST = {
    "ComfyUI-Impact-Pack": {
        "main_branch": "Main",
        "models": [
            AIResourceModel(
                name="mmdet_anime-face_yolov3",
                filename="models/mmdet/bbox/mmdet_anime-face_yolov3.pth",
                url="https://huggingface.co/andrey18106/visionatrix_models/resolve/main/mmdet/bbox/mmdet_anime-face_yolov3.pth",
                homepage="https://huggingface.co/Bingsu/adetailer",
                hash="38208bb6b8a4633193feba532e96ed9a7942129af8fe948b27bfcf8e9a30a12e",
                file_size=246462357,
            ),
            AIResourceModel(
                name="mmdet_anime-face_yolov3-config",
                filename="models/ultralytics/bbox/mmdet_anime-face_yolov3.py",
                url="https://huggingface.co/andrey18106/visionatrix_models/raw/main/mmdet/bbox/mmdet_anime-face_yolov3.py",
                homepage="https://huggingface.co/Bingsu/adetailer",
                hash="4deda4dde43497fd123d28b08bd1eaff12ab6dd5b1650de5cea41c95e812cd8c",
                file_size=5418,
            ),
            AIResourceModel(
                name="sam_vit_b_01ec64",
                url="https://huggingface.co/andrey18106/visionatrix_models/resolve/main/sams/sam_vit_b_01ec64.pth",
                homepage="https://github.com/facebookresearch/segment-anything",
                hash="ec2df62732614e57411cdcf32a23ffdf28910380d03139ee0f4fcbe91eb8c912",
                types=["sams"],
                file_size=375042383,
            ),
        ],
    },
    "ComfyUI-Impact-Subpack": {
        "before_install": {
            "python": "-m pip install ultralytics",
        },
        "models": [
            AIResourceModel(
                name="face_yolov8m",
                url="https://huggingface.co/andrey18106/visionatrix_models/resolve/main/ultralytics/bbox/face_yolov8m.pt",
                homepage="https://huggingface.co/Bingsu/adetailer",
                hash="f02b8a23e6f12bd2c1b1f6714f66f984c728fa41ed749d033e7d6dea511ef70c",
                types=["ultralytics_bbox"],
                file_size=52026019,
            ),
            AIResourceModel(
                name="hand_yolov8s",
                url="https://huggingface.co/andrey18106/visionatrix_models/resolve/main/ultralytics/bbox/hand_yolov8s.pt",
                homepage="https://huggingface.co/Bingsu/adetailer",
                hash="5c4faf8d17286ace2c3d3346c6d0d4a0c8d62404955263a7ae95c1dd7eb877af",
                types=["ultralytics_bbox"],
                file_size=22507707,
            ),
            AIResourceModel(
                name="person_yolov8m-seg",
                url="https://huggingface.co/andrey18106/visionatrix_models/resolve/main/ultralytics/segm/person_yolov8m-seg.pt",
                homepage="https://huggingface.co/Bingsu/adetailer",
                hash="9d881ec50b831f546e37977081b18f4e3bf65664aec163f97a311b0955499795",
                types=["ultralytics_segm"],
                file_size=54827683,
            ),
        ],
    },
    "ComfyUI_UltimateSDUpscale": {
        "git_flags": "--recursive",
    },
    "ComfyUI_InstantID": {
        "models": [
            AIResourceModel(
                name="antelopev2",
                filename="models/insightface/models/antelopev2.zip",
                url="https://huggingface.co/MonsterMMORPG/tools/resolve/main/antelopev2.zip",
                homepage="https://github.com/deepinsight/insightface",
                hash="8e182f14fc6e80b3bfa375b33eb6cff7ee05d8ef7633e738d1c89021dcf0c5c5",
                hashes={
                    "1k3d68.onnx": "df5c06b8a0c12e422b2ed8947b8869faa4105387f199c477af038aa01f9a45cc",
                    "2d106det.onnx": "f001b856447c413801ef5c42091ed0cd516fcd21f2d6b79635b1e733a7109dbf",
                    "genderage.onnx": "4fde69b1c810857b88c64a335084f1c3fe8f01246c9a191b48c7bb756d6652fb",
                    "glintr100.onnx": "4ab1d6435d639628a6f3e5008dd4f929edf4c4124b1a7169e1048f9fef534cdf",
                    "scrfd_10g_bnkps.onnx": "5838f7fe053675b1c7a08b633df49e7af5495cee0493c7dcf6697200b85b5b91",
                },
                file_size=360662982,
            ),
        ],
    },
    "efficiency-nodes-comfyui": {
        "requirements": {
            "simpleeval": {},
        }
    },
    "ComfyUI-WD14-Tagger": {},
    "ComfyUI-SUPIR": {},
    "ComfyUI_essentials": {},
    "rgthree-comfy": {},
    "ComfyUI-Custom-Scripts": {},
    "ComfyUI_IPAdapter_plus": {},
    "comfyui_controlnet_aux": {},
    "Skimmed_CFG": {},
    "comfyui-art-venture": {},
    "was-node-suite-comfyui": {},
    "ComfyUI-Visionatrix": {},
    "comfyui-ollama": {},
    "ComfyUI-AutoCropFaces": {},
    "PuLID_ComfyUI": {
        "before_install": {
            "python": "-m pip install --use-pep517 facexlib",
        },
    },
    "ComfyUI_PuLID_Flux_ll": {
        "before_install": {
            "python": "-m pip install --use-pep517 facexlib",
        },
    },
    "ComfyUI_FizzNodes": {},
    "style_aligned_comfy": {
        "main_branch": "master",
    },
    "ComfyUI-Gemini": {},
    "ComfyUI-Inpaint-CropAndStitch": {},
    "ComfyUI-PhotoMaker-Plus": {
        "models": [
            AIResourceModel(
                name="buffalo_l",
                filename="models/insightface/models/buffalo_l.zip",
                url="https://huggingface.co/andrey18106/visionatrix_models/resolve/main/insightface/buffalo_l.zip",
                homepage="https://github.com/deepinsight/insightface",
                hash="80ffe37d8a5940d59a7384c201a2a38d4741f2f3c51eef46ebb28218a7b0ca2f",
                hashes={
                    "1k3d68.onnx": "df5c06b8a0c12e422b2ed8947b8869faa4105387f199c477af038aa01f9a45cc",
                    "2d106det.onnx": "f001b856447c413801ef5c42091ed0cd516fcd21f2d6b79635b1e733a7109dbf",
                    "genderage.onnx": "4fde69b1c810857b88c64a335084f1c3fe8f01246c9a191b48c7bb756d6652fb",
                    "det_10g.onnx": "5838f7fe053675b1c7a08b633df49e7af5495cee0493c7dcf6697200b85b5b91",
                    "w600k_r50.onnx": "4c06341c33c2ca1f86781dab0e829f88ad5b64be9fba56e56bc9ebdefc619e43",
                },
                file_size=288621354,
            ),
        ],
    },
    "ComfyUI-VideoHelperSuite": {},
    "ComfyUI-Frame-Interpolation": {
        "requirements": {
            "torch": {},
            "numpy": {},
            "einops": {},
            "opencv-contrib-python": {},
            "kornia": {},
            "scipy": {},
            "Pillow": {},
            "torchvision": {},
            "tqdm": {},
        },
    },
<<<<<<< HEAD
    "Jovimetrix": {},
=======
    "ComfyUI-KJNodes": {},
    "ComfyUI_LayerStyle": {},
    "ComfyUI-Easy-Use": {},
    "ComfyUI_BiRefNet_ll": {},
>>>>>>> f83bdc8f
}<|MERGE_RESOLUTION|>--- conflicted
+++ resolved
@@ -150,12 +150,9 @@
             "tqdm": {},
         },
     },
-<<<<<<< HEAD
     "Jovimetrix": {},
-=======
     "ComfyUI-KJNodes": {},
     "ComfyUI_LayerStyle": {},
     "ComfyUI-Easy-Use": {},
     "ComfyUI_BiRefNet_ll": {},
->>>>>>> f83bdc8f
 }