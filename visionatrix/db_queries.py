--- conflicted
+++ resolved
@@ -712,8 +712,6 @@
             return False
 
 
-<<<<<<< HEAD
-=======
 async def update_installed_flows_for_federated_instance(instance_name: str, installed_flows: list) -> None:
     async with database.SESSION() as session:
         try:
@@ -729,7 +727,6 @@
             LOGGER.exception("Failed to update installed flows for federated instance `%s`: %s", instance_name, e)
 
 
->>>>>>> 5f33169d
 async def update_local_workers_from_federation(federation_instance_name: str, workers_list: list[WorkerDetails]):
     """For each worker from a federated instance, update/insert the corresponding record in the local table.
     This function fetches all existing workers for the given federation instance in one query,
