--- conflicted
+++ resolved
@@ -668,10 +668,7 @@
 class FederatedInstance(FederatedInstanceCreate):
     model_config = ConfigDict(from_attributes=True)
     created_at: datetime = Field(..., description="Timestamp when the federated instance record was created.")
-<<<<<<< HEAD
-=======
     installed_flows: list[str] = Field(..., description="List of flows IDs installed on the remote instance.")
->>>>>>> 5f33169d
 
 
 class FederatedInstanceUpdate(BaseModel):
@@ -687,14 +684,10 @@
     flow_name: str = Field(..., description="Unique identifier for the flow.")
     delegation_threshold: int = Field(
         ..., description="Queue length threshold for delegation (0 means delegate immediately)."
-<<<<<<< HEAD
-    )
-=======
     )
 
 
 class FederatedInstanceInfo(BaseModel):
     model_config = ConfigDict(from_attributes=True)
     workers: list[WorkerDetails] = Field([], description="List of available workers on the instance.")
-    installed_flows: list[str] = Field([], description="List of installed Flows IDs on the instance.")
->>>>>>> 5f33169d
+    installed_flows: list[str] = Field([], description="List of installed Flows IDs on the instance.")